#!/usr/bin/env cargo +nightly -Zscript
//! ```cargo
//! [dependencies]
//! serde_json = "1.0"
//! serde_yaml = "0.9"
//! prost-build = "0.13"
//! ```

//! Standalone type generation script for Elmir providers
//!
//! Usage: cargo run --bin generate-types -- [provider]
//!        ./scripts/generate-types.rs [provider]

use std::path::Path;

<<<<<<< HEAD
// Import tool generation helpers from our inline module
use tool_generator::{generate_all_tool_code, replace_tool_struct_with_enum};
=======
// Import serde_json from the lingua crate's re-export
// This ensures we use the wrapper crate with arbitrary_precision
use lingua::serde_json;
>>>>>>> 1744f795

fn main() {
    let args: Vec<String> = std::env::args().collect();

    let provider = if args.len() > 1 {
        &args[1]
    } else {
        println!("Usage: {} [provider]", args[0]);
        println!("Providers: openai, anthropic, google, all");
        std::process::exit(1);
    };

    println!("🔄 Generating types for provider: {}", provider);

    match provider.as_str() {
        "openai" => generate_openai_types(),
        "anthropic" => generate_anthropic_types(),
        "google" => generate_google_protobuf_types_from_git(),
        "all" => {
            generate_openai_types();
            generate_anthropic_types();
            generate_google_protobuf_types_from_git();
        }
        _ => {
            println!("❌ Unknown provider: {}", provider);
            println!("Available providers: openai, anthropic, google, all");
            std::process::exit(1);
        }
    }

    println!("✅ Type generation completed successfully!");
}

fn generate_openai_types() {
    println!("📦 Generating OpenAI types from OpenAPI spec using quicktype...");

    let spec_file_path = "specs/openai/openapi.yml";

    let openai_spec = match std::fs::read_to_string(spec_file_path) {
        Ok(content) => content,
        Err(e) => {
            println!(
                "❌ Failed to read OpenAPI spec at {}: {}",
                spec_file_path, e
            );
            println!(
                "Run './pipelines/generate-provider-types.sh openai' to download the spec first"
            );
            return;
        }
    };

    println!("🔍 Parsing YAML OpenAPI spec...");

    let schema: serde_json::Value = match serde_yaml::from_str(&openai_spec) {
        Ok(value) => value,
        Err(e) => {
            println!("❌ Failed to parse OpenAPI spec as YAML: {}", e);
            return;
        }
    };

    let schemas = schema.get("components").and_then(|c| c.get("schemas"));

    if let Some(_schemas) = schemas {
        println!("✅ Found OpenAI components/schemas section");

        // Generate essential OpenAI types for chat completion APIs using quicktype
        println!("🏗️  Generating essential OpenAI types for chat completions");
        generate_openai_specific_types(&openai_spec);
    } else {
        println!("❌ No components/schemas section found in OpenAPI spec");
    }
}

fn generate_anthropic_types() {
    println!("📦 Generating Anthropic types from OpenAPI spec...");

    let spec_file_path = "specs/anthropic/openapi.yml";

    let anthropic_spec = match std::fs::read_to_string(spec_file_path) {
        Ok(content) => content,
        Err(e) => {
            println!(
                "❌ Failed to read Anthropic OpenAPI spec at {}: {}",
                spec_file_path, e
            );
            println!(
                "Run './pipelines/generate-provider-types.sh anthropic' to download the spec first"
            );
            return;
        }
    };

    println!("🔍 Parsing JSON OpenAPI spec...");

    let schema: serde_json::Value = match serde_json::from_str(&anthropic_spec) {
        Ok(value) => value,
        Err(e) => {
            println!("❌ Failed to parse Anthropic OpenAPI spec as JSON: {}", e);
            return;
        }
    };

    let schemas = schema.get("components").and_then(|c| c.get("schemas"));

    if let Some(_schemas) = schemas {
        println!("✅ Found Anthropic components/schemas section");

        // Generate essential Anthropic types for messages API using quicktype
        println!("🏗️  Generating essential Anthropic types for messages API");
        generate_anthropic_specific_types(&anthropic_spec);
    } else {
        println!("❌ No components/schemas section found in Anthropic OpenAPI spec");
    }
}

fn generate_openai_specific_types(openai_spec: &str) {
    println!("🏗️  Using quicktype for OpenAI type generation...");

    // Extract OpenAI OpenAPI spec
    let full_spec: serde_json::Value =
        serde_yaml::from_str(openai_spec).expect("Failed to parse OpenAI OpenAPI spec");

    // Generate types using quicktype approach
    match generate_openai_types_with_quicktype(&serde_json::to_string_pretty(&full_spec).unwrap()) {
        Ok(()) => {
            println!("✅ OpenAI types generated successfully with quicktype");
        }
        Err(e) => {
            println!("❌ Quicktype generation failed for OpenAI: {}", e);
            println!("📝 Falling back to minimal types");
            let _ = std::fs::write(
                "src/providers/openai/generated.rs",
                "// Quicktype generation failed",
            );
        }
    }
}

fn generate_openai_types_with_quicktype(
    openapi_spec: &str,
) -> Result<(), Box<dyn std::error::Error>> {
    println!("🔍 Parsing OpenAI OpenAPI spec...");

    let spec: serde_json::Value = serde_json::from_str(openapi_spec)?;

    // Extract essential OpenAI schemas for chat completions
    let essential_schemas = create_essential_openai_schemas(&spec);

    println!("🏗️  Generating OpenAI types with quicktype...");

    // Create a temporary JSON schema file for quicktype
    let temp_schema_path = std::env::temp_dir().join("openai_schemas.json");
    std::fs::write(
        &temp_schema_path,
        serde_json::to_string_pretty(&essential_schemas)?,
    )?;

    // Use quicktype to generate types
    let output = std::process::Command::new("quicktype")
        .arg("--src-lang")
        .arg("schema")
        .arg("--lang")
        .arg("rust")
        .arg("--derive-debug")
        .arg("--derive-clone")
        .arg("--derive-partial-eq")
        .arg("--derive-default")
        .arg("--visibility")
        .arg("public")
        .arg("--density")
        .arg("dense")
        .arg(&temp_schema_path)
        .output();

    let quicktype_output = match output {
        Ok(output) => {
            if output.status.success() {
                String::from_utf8(output.stdout)?
            } else {
                return Err(format!(
                    "quicktype failed: {}",
                    String::from_utf8_lossy(&output.stderr)
                )
                .into());
            }
        }
        Err(e) => return Err(format!("Failed to run quicktype: {}", e).into()),
    };

    // Clean up temp file
    let _ = std::fs::remove_file(&temp_schema_path);

    // Post-process the quicktype output
    let mut processed_output = post_process_quicktype_output_for_openai(&quicktype_output);

    // Quicktype generates a flat `pub struct Tool` with all fields optional, but the
    // OpenAPI spec defines Tool as a discriminated union (anyOf with a "type" tag).
    // We replace quicktype's struct with a proper Rust enum using #[serde(tag = "type")]
    // so each tool variant (function, web_search, code_interpreter, etc.) serializes
    // correctly with its specific fields.
    if let Ok(tool_code) = generate_all_tool_code("openai", &spec) {
        processed_output = replace_tool_struct_with_enum(&processed_output, &tool_code);
    }

    let dest_path = "src/providers/openai/generated.rs";

    // Create directory if needed
    if let Some(parent) = std::path::Path::new(dest_path).parent() {
        std::fs::create_dir_all(parent)?;
    }

    // Write generated types
    std::fs::write(dest_path, &processed_output)?;

    // Format with cargo fmt
    let _ = std::process::Command::new("cargo")
        .args(["fmt", "--", dest_path])
        .output();

    println!("📝 Generated OpenAI types to: {}", dest_path);

    Ok(())
}

fn create_essential_openai_schemas(spec: &serde_json::Value) -> serde_json::Value {
    // Simplified approach: just specify input/output types, let dependency resolution handle the rest
    let chat_request_type = "CreateChatCompletionRequest";
    let chat_response_type = "CreateChatCompletionResponse";
    let chat_stream_response_type = "CreateChatCompletionStreamResponse";
    let responses_request_type = "CreateResponse";
    let responses_response_type = "Response";

    let default_map = serde_json::Map::new();
    let all_schemas = spec
        .get("components")
        .and_then(|c| c.get("schemas"))
        .and_then(|s| s.as_object())
        .unwrap_or(&default_map);

    let mut essential_schemas = serde_json::Map::new();
    let mut processed = std::collections::HashSet::new();

    // Add chat completion types with their dependencies
    add_openai_schema_with_dependencies(
        chat_request_type,
        all_schemas,
        &mut essential_schemas,
        &mut processed,
    );
    add_openai_schema_with_dependencies(
        chat_response_type,
        all_schemas,
        &mut essential_schemas,
        &mut processed,
    );
    add_openai_schema_with_dependencies(
        chat_stream_response_type,
        all_schemas,
        &mut essential_schemas,
        &mut processed,
    );

    // Add responses API types with their dependencies
    add_openai_schema_with_dependencies(
        responses_request_type,
        all_schemas,
        &mut essential_schemas,
        &mut processed,
    );
    add_openai_schema_with_dependencies(
        responses_response_type,
        all_schemas,
        &mut essential_schemas,
        &mut processed,
    );

    // Fix all $ref paths to point to #/definitions/ instead of #/components/schemas/
    let mut fixed_schemas = serde_json::Map::new();
    for (name, schema) in essential_schemas {
        fixed_schemas.insert(name, fix_openai_schema_refs(&schema));
    }

    // Create a clean root schema with separated input/output types for both APIs
    let root_schema = serde_json::json!({
        "$schema": "http://json-schema.org/draft-07/schema#",
        "type": "object",
        "oneOf": [
            {
                "title": "ChatCompletionTypes",
                "type": "object",
                "properties": {
                    "chat_request": {"$ref": "#/definitions/CreateChatCompletionRequest"},
                    "chat_response": {"$ref": "#/definitions/CreateChatCompletionResponse"},
                    "chat_stream_response": {"$ref": "#/definitions/CreateChatCompletionStreamResponse"}
                }
            },
            {
                "title": "ResponsesTypes",
                "type": "object",
                "properties": {
                    "responses_request": {"$ref": "#/definitions/CreateResponse"},
                    "responses_response": {"$ref": "#/definitions/Response"}
                }
            }
        ],
        "definitions": fixed_schemas
    });

    root_schema
}

fn add_openai_schema_with_dependencies(
    type_name: &str,
    all_schemas: &serde_json::Map<String, serde_json::Value>,
    essential_schemas: &mut serde_json::Map<String, serde_json::Value>,
    processed: &mut std::collections::HashSet<String>,
) {
    if processed.contains(type_name) {
        return;
    }

    processed.insert(type_name.to_string());

    if let Some(schema) = all_schemas.get(type_name) {
        essential_schemas.insert(type_name.to_string(), schema.clone());

        // Find and add referenced types
        let mut refs = std::collections::HashSet::new();
        extract_schema_refs(schema, &mut refs);

        for ref_name in refs {
            add_openai_schema_with_dependencies(
                &ref_name,
                all_schemas,
                essential_schemas,
                processed,
            );
        }
    }
}

fn fix_openai_schema_refs(schema: &serde_json::Value) -> serde_json::Value {
    match schema {
        serde_json::Value::Object(obj) => {
            let mut fixed_obj = serde_json::Map::new();

            for (key, value) in obj {
                if key == "$ref" {
                    if let Some(ref_str) = value.as_str() {
                        // Fix the reference path
                        if ref_str.starts_with("#/components/schemas/") {
                            let new_ref =
                                ref_str.replace("#/components/schemas/", "#/definitions/");
                            fixed_obj.insert(key.clone(), serde_json::Value::String(new_ref));
                        } else {
                            fixed_obj.insert(key.clone(), value.clone());
                        }
                    } else {
                        fixed_obj.insert(key.clone(), value.clone());
                    }
                } else {
                    fixed_obj.insert(key.clone(), fix_openai_schema_refs(value));
                }
            }

            serde_json::Value::Object(fixed_obj)
        }
        serde_json::Value::Array(arr) => {
            let fixed_arr: Vec<serde_json::Value> =
                arr.iter().map(fix_openai_schema_refs).collect();
            serde_json::Value::Array(fixed_arr)
        }
        other => other.clone(),
    }
}

// Extract schema references helper function (used by both OpenAI and Anthropic)
fn extract_schema_refs(value: &serde_json::Value, refs: &mut std::collections::HashSet<String>) {
    match value {
        serde_json::Value::Object(obj) => {
            // Check for $ref
            if let Some(ref_value) = obj.get("$ref") {
                if let Some(ref_str) = ref_value.as_str() {
                    if let Some(type_name) = extract_type_name_from_ref(ref_str) {
                        refs.insert(type_name);
                    }
                }
            }

            // Recurse into all object values
            for (_, v) in obj {
                extract_schema_refs(v, refs);
            }
        }
        serde_json::Value::Array(arr) => {
            // Recurse into all array elements
            for item in arr {
                extract_schema_refs(item, refs);
            }
        }
        _ => {}
    }
}

fn extract_type_name_from_ref(ref_str: &str) -> Option<String> {
    // Extract type name from refs like "#/components/schemas/ChatCompletionRequestMessage"
    ref_str
        .rfind('/')
        .map(|last_slash| ref_str[last_slash + 1..].to_string())
}

fn generate_anthropic_specific_types(anthropic_spec: &str) {
    println!("🏗️  Using quicktype for Anthropic type generation...");

    // Extract Anthropic OpenAPI spec
    let full_spec: serde_json::Value =
        serde_json::from_str(anthropic_spec).expect("Failed to parse Anthropic OpenAPI spec");

    // Generate types using quicktype approach
    match generate_anthropic_types_with_quicktype(
        &serde_json::to_string_pretty(&full_spec).unwrap(),
    ) {
        Ok(()) => {
            println!("✅ Anthropic types generated successfully with quicktype");
        }
        Err(e) => {
            println!("❌ Quicktype generation failed for Anthropic: {}", e);
            println!("📝 Falling back to minimal types");
            let _ = std::fs::write(
                "src/providers/anthropic/generated.rs",
                "// Quicktype generation failed",
            );
        }
    }
}

fn generate_anthropic_types_with_quicktype(
    openapi_spec: &str,
) -> Result<(), Box<dyn std::error::Error>> {
    println!("🔍 Parsing Anthropic OpenAPI spec...");

    let spec: serde_json::Value = serde_json::from_str(openapi_spec)?;

    // Extract essential Anthropic schemas for messages API
    let essential_schemas = create_essential_anthropic_schemas(&spec);

    println!("🏗️  Generating Anthropic types with quicktype...");

    // Create a temporary JSON schema file for quicktype
    let temp_schema_path = std::env::temp_dir().join("anthropic_schemas.json");
    let schema_json = serde_json::to_string_pretty(&essential_schemas)?;

    std::fs::write(&temp_schema_path, &schema_json)?;

    // Use quicktype to generate types - specify just one main type to avoid merging
    let output = std::process::Command::new("quicktype")
        .arg("--src-lang")
        .arg("schema")
        .arg("--lang")
        .arg("rust")
        .arg("--derive-debug")
        .arg("--derive-clone")
        .arg("--derive-partial-eq")
        .arg("--derive-default")
        .arg("--visibility")
        .arg("public")
        .arg("--density")
        .arg("dense")
        .arg(&temp_schema_path)
        .output();

    let quicktype_output = match output {
        Ok(output) => {
            if output.status.success() {
                String::from_utf8(output.stdout)?
            } else {
                return Err(format!(
                    "quicktype failed: {}",
                    String::from_utf8_lossy(&output.stderr)
                )
                .into());
            }
        }
        Err(e) => return Err(format!("Failed to run quicktype: {}", e).into()),
    };

    // Clean up temp file
    let _ = std::fs::remove_file(&temp_schema_path);

    // Post-process the quicktype output
    let mut processed_output = post_process_quicktype_output_for_anthropic(&quicktype_output);

    // Quicktype generates a flat `pub struct Tool` with all fields optional, but the
    // OpenAPI spec defines Tool as a discriminated union (oneOf with a "type" tag).
    // We replace quicktype's struct with a proper Rust enum using #[serde(tag = "type")]
    // so each tool variant (custom, computer, text_editor, etc.) serializes correctly
    // with its specific fields.
    if let Ok(tool_code) = generate_all_tool_code("anthropic", &spec) {
        processed_output = replace_tool_struct_with_enum(&processed_output, &tool_code);
    }

    let dest_path = "src/providers/anthropic/generated.rs";

    // Create directory if needed
    if let Some(parent) = std::path::Path::new(dest_path).parent() {
        std::fs::create_dir_all(parent)?;
    }

    // Write generated types
    std::fs::write(dest_path, &processed_output)?;

    // Format with cargo fmt
    let _ = std::process::Command::new("cargo")
        .args(["fmt", "--", dest_path])
        .output();

    println!("📝 Generated Anthropic types to: {}", dest_path);

    Ok(())
}

fn create_essential_anthropic_schemas(spec: &serde_json::Value) -> serde_json::Value {
    // Automated approach: Preprocess schema to separate request/response types
    preprocess_anthropic_schema_for_separation(spec)
}

fn preprocess_anthropic_schema_for_separation(spec: &serde_json::Value) -> serde_json::Value {
    println!("🔧 Preprocessing Anthropic schema for request/response separation...");

    let default_map = serde_json::Map::new();
    let all_schemas = spec
        .get("components")
        .and_then(|c| c.get("schemas"))
        .and_then(|s| s.as_object())
        .unwrap_or(&default_map);

    // Step 1: Analyze endpoints to identify request vs response schemas
    let (request_schemas, response_schemas) = analyze_anthropic_endpoints(spec);

    println!(
        "🔍 Identified {} request schemas, {} response schemas",
        request_schemas.len(),
        response_schemas.len()
    );

    let mut separated_schemas = serde_json::Map::new();

    // Step 2: Recursively add all dependencies for the original schemas.
    // Tool schemas will be pulled in automatically via $ref links from CreateMessageParams.
    for schema_name in &request_schemas {
        add_dependencies_recursively(schema_name, all_schemas, &mut separated_schemas);
    }
    for schema_name in &response_schemas {
        add_dependencies_recursively(schema_name, all_schemas, &mut separated_schemas);
    }

    // Step 3: Now clean the main request/response schemas to remove conflicting fields
    for schema_name in &request_schemas {
        if let Some(schema) = separated_schemas.get(schema_name) {
            let cleaned_schema = remove_response_fields_from_schema(schema);
            separated_schemas.insert(schema_name.clone(), cleaned_schema);
        }
    }

    for schema_name in &response_schemas {
        if let Some(schema) = separated_schemas.get(schema_name) {
            let cleaned_schema = remove_request_fields_from_schema(schema);
            separated_schemas.insert(schema_name.clone(), cleaned_schema);
        }
    }

    // Step 5: Create root schema with separated types
    // Use a different approach: create separate top-level object types to avoid merging
    let root_schema = serde_json::json!({
        "$schema": "http://json-schema.org/draft-07/schema#",
        "type": "object",
        "oneOf": [
            {
                "title": "RequestType",
                "type": "object",
                "properties": {
                    "request": {"$ref": "#/definitions/CreateMessageParams"}
                }
            },
            {
                "title": "ResponseType",
                "type": "object",
                "properties": {
                    "response": {"$ref": "#/definitions/Message"}
                }
            },
        ],
        "definitions": separated_schemas
    });

    root_schema
}

fn analyze_anthropic_endpoints(spec: &serde_json::Value) -> (Vec<String>, Vec<String>) {
    let mut request_schemas = Vec::new();
    let mut response_schemas = Vec::new();

    // Analyze the /v1/messages endpoint
    if let Some(paths) = spec.get("paths") {
        if let Some(messages_path) = paths.get("/v1/messages") {
            if let Some(post_op) = messages_path.get("post") {
                // Extract request schema from requestBody
                if let Some(request_body) = post_op.get("requestBody") {
                    if let Some(content) = request_body.get("content") {
                        if let Some(json_content) = content.get("application/json") {
                            if let Some(schema) = json_content.get("schema") {
                                if let Some(schema_ref) = schema.get("$ref") {
                                    if let Some(schema_name) = extract_schema_name_from_ref(
                                        schema_ref.as_str().unwrap_or(""),
                                    ) {
                                        request_schemas.push(schema_name);
                                    }
                                }
                            }
                        }
                    }
                }

                // Extract response schemas from responses
                if let Some(responses) = post_op.get("responses") {
                    if let Some(success_response) = responses.get("200") {
                        if let Some(content) = success_response.get("content") {
                            if let Some(json_content) = content.get("application/json") {
                                if let Some(schema) = json_content.get("schema") {
                                    if let Some(schema_ref) = schema.get("$ref") {
                                        if let Some(schema_name) = extract_schema_name_from_ref(
                                            schema_ref.as_str().unwrap_or(""),
                                        ) {
                                            response_schemas.push(schema_name);
                                        }
                                    }
                                }
                            }
                        }
                    }
                }
            }
        }
    }

    println!("🔍 Found request schemas: {:?}", request_schemas);
    println!("🔍 Found response schemas: {:?}", response_schemas);

    (request_schemas, response_schemas)
}

fn extract_schema_name_from_ref(ref_str: &str) -> Option<String> {
    // Extract schema name from "#/components/schemas/CreateMessageParams"
    ref_str
        .rfind('/')
        .map(|last_slash| ref_str[last_slash + 1..].to_string())
}

fn remove_response_fields_from_schema(schema: &serde_json::Value) -> serde_json::Value {
    let mut cleaned_schema = schema.clone();

    // Fields that should NOT be in request schemas
    let response_only_fields = [
        "id",
        "created",
        "choices",
        "usage",
        "system_fingerprint",
        "content",
        "role",
        "stop_reason",
        "stop_sequence",
        "type",
    ];

    if let Some(properties) = cleaned_schema.get_mut("properties") {
        if let Some(props_obj) = properties.as_object_mut() {
            for field_name in &response_only_fields {
                props_obj.remove(*field_name);
            }
        }
    }

    // Remove response fields from required array
    if let Some(required) = cleaned_schema.get_mut("required") {
        if let Some(required_array) = required.as_array_mut() {
            required_array.retain(|item| {
                if let Some(field_name) = item.as_str() {
                    !response_only_fields.contains(&field_name)
                } else {
                    true
                }
            });
        }
    }

    cleaned_schema
}

fn remove_request_fields_from_schema(schema: &serde_json::Value) -> serde_json::Value {
    let mut cleaned_schema = schema.clone();

    // Fields that should NOT be in response schemas
    let request_only_fields = [
        "messages",
        "max_tokens",
        "temperature",
        "top_p",
        "top_k",
        "stream",
        "stop_sequences",
        "system",
        "tools",
        "tool_choice",
        "frequency_penalty",
        "presence_penalty",
        "logit_bias",
        "user",
    ];

    if let Some(properties) = cleaned_schema.get_mut("properties") {
        if let Some(props_obj) = properties.as_object_mut() {
            for field_name in &request_only_fields {
                props_obj.remove(*field_name);
            }
        }
    }

    // Remove request fields from required array
    if let Some(required) = cleaned_schema.get_mut("required") {
        if let Some(required_array) = required.as_array_mut() {
            required_array.retain(|item| {
                if let Some(field_name) = item.as_str() {
                    !request_only_fields.contains(&field_name)
                } else {
                    true
                }
            });
        }
    }

    cleaned_schema
}

fn add_dependencies_recursively(
    schema_name: &str,
    all_schemas: &serde_json::Map<String, serde_json::Value>,
    separated_schemas: &mut serde_json::Map<String, serde_json::Value>,
) {
    // Skip if already processed
    if separated_schemas.contains_key(schema_name) {
        return;
    }

    // Add the schema itself
    if let Some(schema) = all_schemas.get(schema_name) {
        let fixed_schema = fix_anthropic_schema_refs(schema);
        separated_schemas.insert(schema_name.to_string(), fixed_schema.clone());

        // Find all references in this schema and recursively add them
        let mut refs = std::collections::HashSet::new();
        extract_schema_refs(&fixed_schema, &mut refs);

        for ref_name in refs {
            add_dependencies_recursively(&ref_name, all_schemas, separated_schemas);
        }
    }
}

fn fix_anthropic_schema_refs(schema: &serde_json::Value) -> serde_json::Value {
    match schema {
        serde_json::Value::Object(obj) => {
            let mut fixed_obj = serde_json::Map::new();

            for (key, value) in obj {
                if key == "$ref" {
                    if let Some(ref_str) = value.as_str() {
                        // Fix the reference path
                        if ref_str.starts_with("#/components/schemas/") {
                            let new_ref =
                                ref_str.replace("#/components/schemas/", "#/definitions/");
                            fixed_obj.insert(key.clone(), serde_json::Value::String(new_ref));
                        } else {
                            fixed_obj.insert(key.clone(), value.clone());
                        }
                    } else {
                        fixed_obj.insert(key.clone(), value.clone());
                    }
                } else {
                    let fixed_value = fix_anthropic_schema_refs(value);

                    // Handle null type issue for quicktype
                    if key == "type" && fixed_value.is_null() {
                        if obj.get("enum").is_some() {
                            fixed_obj.insert(
                                key.clone(),
                                serde_json::Value::String("string".to_string()),
                            );
                        } else if obj.get("anyOf").is_some() || obj.get("oneOf").is_some() {
                            continue; // Skip null type for union types
                        } else {
                            fixed_obj.insert(
                                key.clone(),
                                serde_json::Value::String("object".to_string()),
                            );
                        }
                    } else {
                        fixed_obj.insert(key.clone(), fixed_value);
                    }
                }
            }

            serde_json::Value::Object(fixed_obj)
        }
        serde_json::Value::Array(arr) => {
            let fixed_arr: Vec<serde_json::Value> =
                arr.iter().map(fix_anthropic_schema_refs).collect();
            serde_json::Value::Array(fixed_arr)
        }
        other => other.clone(),
    }
}

/// Ensures serde_json imports are present after the last use statement
/// This handles the case where imports need to be added after header prepending
fn ensure_serde_json_imports(content: &str) -> String {
    // Check if imports already exist
    if content.contains("use crate::serde_json;") {
        return content.to_string();
    }

    let lines: Vec<&str> = content.lines().collect();
    let mut new_lines = Vec::new();
    let mut imports_added = false;

    for (i, line) in lines.iter().enumerate() {
        new_lines.push(line.to_string());

        // Add serde_json imports after the last use statement
        if !imports_added && line.starts_with("use ") && !line.contains("crate::serde_json") {
            // Check if next line is also a use statement (not a comment or blank)
            let next_is_use = lines
                .get(i + 1)
                .map(|l| l.trim_start().starts_with("use "))
                .unwrap_or(false);

            if !next_is_use {
                // This is the last use statement, add serde_json module import
                // Note: We only import the module, not Value specifically, to avoid name conflicts
                // with provider-defined Value types
                new_lines.push("use crate::serde_json;".to_string());
                imports_added = true;
            }
        }
    }

    new_lines.join("\n")
}

fn post_process_quicktype_output_for_anthropic(quicktype_output: &str) -> String {
    let mut processed = quicktype_output.to_string();

    // Add ts-rs import
    let lines: Vec<&str> = processed.lines().collect();
    let mut new_lines = Vec::new();
    let mut ts_import_added = false;

    for (i, line) in lines.iter().enumerate() {
        new_lines.push(line.to_string());

        // Add ts-rs import after the last use statement
        if !ts_import_added && line.starts_with("use ") {
            // Check if next line is also a use statement
            let next_is_use = lines
                .get(i + 1)
                .map(|l| l.starts_with("use "))
                .unwrap_or(false);
            if !next_is_use {
                // This is the last use statement, add ts-rs import
                new_lines.push("use ts_rs::TS;".to_string());
                // Note: serde_json imports are added later by ensure_serde_json_imports()
                ts_import_added = true;
            }
        }
    }
    processed = new_lines.join("\n");

    // Add proper header with clippy allows for generated code
    processed = format!(
        "// Generated Anthropic types using quicktype\n// Essential types for Elmir Anthropic integration\n#![allow(non_camel_case_types)]\n#![allow(clippy::large_enum_variant)]\n#![allow(clippy::doc_lazy_continuation)]\n\n{}",
        processed
    );

    // Ensure serde_json imports are present after the header
    // This fixes the import location after header prepending
    processed = ensure_serde_json_imports(&processed);

    // Add TS derive to all structs and enums
    processed = processed.replace(
        "#[derive(Debug, Clone, PartialEq, Serialize, Deserialize)]",
        "#[derive(Debug, Clone, PartialEq, Serialize, Deserialize, TS)]",
    );

    // Add export_to path to all derived TS types so they export to the correct subdirectory
    // Note that we add this to *all* derived TS types so that any transitive dependencies
    // that get exported also land in this directory
    processed = add_export_path_to_all_ts_types(&processed, "anthropic/");

    // Add ts-rs type annotations for serde_json types to generate better TypeScript
    // This must happen AFTER we add the TS derives and export_to
    processed = add_ts_type_annotations(&processed);

    // Only export entry point types that are actually used in our public API
    // ts-rs will automatically export their transitive dependencies to the same directory
    let entry_points = vec![
        "InputMessage", // Used by linguaToAnthropicMessages
    ];
    processed = add_ts_export_to_types(&processed, &entry_points, "anthropic/");

    // Fix HashMap to serde_json::Map for proper JavaScript object serialization
    // This ensures that JSON objects serialize to plain JS objects {} instead of Maps
    processed = processed.replace(
        "HashMap<String, Option<serde_json::Value>>",
        "serde_json::Map<String, serde_json::Value>",
    );
    processed = processed.replace(
        "HashMap<String, serde_json::Value>",
        "serde_json::Map<String, serde_json::Value>",
    );
    // Remove HashMap import if it's no longer needed
    processed = processed.replace("use std::collections::HashMap;\n", "");

    // Fix specific type mappings that quicktype might miss - be very specific to avoid over-replacement
    // Only replace serde_json::Value in error_code fields, not in general input/properties fields
    processed = processed.replace(
        "pub error_code: serde_json::Value",
        "pub error_code: WebSearchToolResultErrorCode",
    );

    // Ensure proper serde attributes for discriminated unions
    if processed.contains("ContentBlock") && processed.contains("#[derive(") {
        processed = processed.replace(
            "#[derive(Debug, Clone, PartialEq, Serialize, Deserialize)]\npub enum ContentBlock",
            "#[derive(Debug, Clone, PartialEq, Serialize, Deserialize)]\n#[serde(tag = \"type\")]\npub enum ContentBlock"
        );
    }

    // Add serde skip_serializing_if for Optional fields
    processed = add_serde_skip_if_none(&processed);

    processed
}

fn post_process_quicktype_output_for_openai(quicktype_output: &str) -> String {
    let mut processed = quicktype_output.to_string();

    // Add ts-rs import
    let lines: Vec<&str> = processed.lines().collect();
    let mut new_lines = Vec::new();
    let mut ts_import_added = false;

    for (i, line) in lines.iter().enumerate() {
        new_lines.push(line.to_string());

        // Add ts-rs import after the last use statement
        if !ts_import_added && line.starts_with("use ") {
            // Check if next line is also a use statement
            let next_is_use = lines
                .get(i + 1)
                .map(|l| l.starts_with("use "))
                .unwrap_or(false);
            if !next_is_use {
                // This is the last use statement, add ts-rs import
                new_lines.push("use ts_rs::TS;".to_string());
                ts_import_added = true;
            }
        }
    }
    processed = new_lines.join("\n");

    // Add proper header with clippy allows for generated code
    processed = format!(
        "// Generated OpenAI types using quicktype\n// Essential types for Elmir OpenAI integration\n#![allow(clippy::large_enum_variant)]\n#![allow(clippy::doc_lazy_continuation)]\n\n{}",
        processed
    );

    // Ensure serde_json imports are present after the header
    // This fixes the import location after header prepending
    processed = ensure_serde_json_imports(&processed);

    // Add TS derive to all structs and enums
    processed = processed.replace(
        "#[derive(Debug, Clone, PartialEq, Serialize, Deserialize)]",
        "#[derive(Debug, Clone, PartialEq, Serialize, Deserialize, TS)]",
    );

    // Add export_to path to all derived TS types so they export to the correct subdirectory
    // Note that we add this to *all* derived TS types so that any transitive dependencies
    // that get exported also land in this directory
    processed = add_export_path_to_all_ts_types(&processed, "openai/");

    // Add ts-rs type annotations for serde_json types to generate better TypeScript
    // This must happen AFTER we add the TS derives and export_to
    processed = add_ts_type_annotations(&processed);

    // Only export entry point types that are actually used in our public API
    // ts-rs will automatically export their transitive dependencies to the same directory
    let entry_points = vec![
        "ChatCompletionRequestMessage", // Used by linguaToChatCompletionsMessages
        "InputItem",                    // Used by linguaToResponsesMessages
    ];
    processed = add_ts_export_to_types(&processed, &entry_points, "openai/");

    // Fix doctest JSON examples that fail to compile
    processed = processed.replace(
        "    /// ```\n    /// [\n    /// { x: 100, y: 200 },\n    /// { x: 200, y: 300 }\n    /// ]",
        "    /// ```json\n    /// [\n    /// { \"x\": 100, \"y\": 200 },\n    /// { \"x\": 200, \"y\": 300 }\n    /// ]"
    );

    // Add serde skip_serializing_if for Optional fields
    processed = add_serde_skip_if_none(&processed);

    // Fix any specific type mappings that quicktype might miss for OpenAI
    // Fix call_id fields that quicktype incorrectly generates as serde_json::Value
    processed = processed.replace(
        "pub call_id: Option<serde_json::Value>,",
        "pub call_id: Option<String>,",
    );

    // Fix output field that quicktype incorrectly generates as Refusal instead of String
    // This is specific to function call outputs where output should be a plain string
    processed = processed.replace(
        "pub output: Option<Refusal>,",
        "pub output: Option<String>,",
    );

    // Add automatic rename_all for enums that need consistent snake_case naming
    processed = processed.replace(
        "#[derive(Debug, Clone, PartialEq, Serialize, Deserialize)]\npub enum InputItemType {",
        "#[derive(Debug, Clone, PartialEq, Serialize, Deserialize)]\n#[serde(rename_all = \"snake_case\")]\npub enum InputItemType {"
    );

    processed = processed.replace(
        "#[derive(Debug, Clone, PartialEq, Serialize, Deserialize)]\npub enum OutputItemType {",
        "#[derive(Debug, Clone, PartialEq, Serialize, Deserialize)]\n#[serde(rename_all = \"snake_case\")]\npub enum OutputItemType {"
    );

    // Make output_item_type field optional to handle cases where original data doesn't have it
    processed = processed.replace(
        "pub output_item_type: OutputItemType,",
        "#[serde(skip_serializing_if = \"Option::is_none\")]\n    pub output_item_type: Option<OutputItemType>,"
    );

    processed
}

/// Add #[ts(export_to = "...")] to all TS-enabled type definitions
fn add_export_path_to_all_ts_types(content: &str, export_path: &str) -> String {
    let lines: Vec<&str> = content.lines().collect();
    let mut result_lines = Vec::new();
    let mut pending_export_to: Option<&str> = None;
    let mut has_ts_export_to = false;

    for line in lines {
        // Step 1: Check if this line has #[derive(..., TS)]
        if line.contains("#[derive(") && line.contains("TS") {
            pending_export_to = Some(export_path);
            has_ts_export_to = false; // Reset for new type
        }

        // Step 2: Check if there's already a ts(export_to) attribute
        if line.contains("#[ts(export_to") || line.contains("#[ts(export,") {
            has_ts_export_to = true;
        }

        // Step 3: Check if we hit a type definition
        if line.starts_with("pub struct ") || line.starts_with("pub enum ") {
            if let Some(path) = pending_export_to.take() {
                // Step 4: Only add export_to if not already present
                if !has_ts_export_to {
                    result_lines.push(format!("#[ts(export_to = \"{}\")]", path));
                }
            }
            has_ts_export_to = false; // Reset for next type
        }

        result_lines.push(line.to_string());
    }

    result_lines.join("\n")
}

/// Add #[ts(export, export_to = "...")] to specific type definitions
/// Replaces the existing export_to attribute with one that has the export flag
fn add_ts_export_to_types(content: &str, type_names: &[&str], export_dir: &str) -> String {
    let lines: Vec<&str> = content.lines().collect();
    let mut result_lines = Vec::new();
    let mut export_to_line_index: Option<usize> = None;

    for line in lines {
        // Step 1: Track when we see #[ts(export_to = "...")]
        if line.contains("#[ts(export_to =") {
            export_to_line_index = Some(result_lines.len());
        }

        // Step 3: Check if we hit a type definition
        if line.starts_with("pub struct ") || line.starts_with("pub enum ") {
            // Extract the type name
            let parts: Vec<&str> = line.split_whitespace().collect();
            if parts.len() >= 3 {
                let type_name = parts[2].trim_end_matches(" {").trim_end_matches('<');

                // Step 4: If this is an entry point type, replace the export_to line
                if type_names.contains(&type_name) {
                    if let Some(index) = export_to_line_index.take() {
                        // Replace the previous #[ts(export_to = "...")] with the export version
                        result_lines[index] =
                            format!("#[ts(export, export_to = \"{}\")]", export_dir);
                    }
                } else {
                    // Clear the flag - not an entry point
                    export_to_line_index = None;
                }
            }
        }

        result_lines.push(line.to_string());
    }

    result_lines.join("\n")
}

/// Add #[ts(type = "...")] annotations for serde_json types to generate better TypeScript
fn add_ts_type_annotations(content: &str) -> String {
    let lines: Vec<&str> = content.lines().collect();
    let mut result_lines = Vec::new();

    for i in 0..lines.len() {
        let line = lines[i];

        // Check if this line contains a pub field with serde_json types
        // Use the full line text, not split parts, since types can contain spaces
        if line.trim_start().starts_with("pub ") && line.ends_with(",") {
            // Check if the previous line already has a ts attribute
            let prev_line = if i > 0 { lines[i - 1].trim() } else { "" };
            let has_ts_attr = prev_line.starts_with("#[ts(");

            // Determine if we need to add ts annotation
            // Check the FULL line for serde_json::Value (handles complex generic types)
            let needs_ts_annotation = line.contains("serde_json::Value");

            if needs_ts_annotation {
                // Get the indentation level from the current line
                let indent = line.len() - line.trim_start().len();
                let ts_attr = format!("{}#[ts(type = \"any\")]", " ".repeat(indent));

                // Add the ts attribute BEFORE the field line unless it's already present
                if !has_ts_attr {
                    result_lines.push(ts_attr);
                }
            }
        }

        result_lines.push(line.to_string());
    }

    result_lines.join("\n")
}

/// Add #[serde(skip_serializing_if = "Option::is_none")] to all Option<T> fields
fn add_serde_skip_if_none(content: &str) -> String {
    let processed = content.to_string();

    // Use regex-like approach to find Option<T> fields and add serde attributes
    let lines: Vec<&str> = processed.lines().collect();
    let mut result_lines = Vec::new();

    for i in 0..lines.len() {
        let line = lines[i];
        result_lines.push(line.to_string());

        // Check if this line contains a pub field with Option<T> (but not nested Options)
        if line.trim_start().starts_with("pub ") && line.ends_with(",") {
            // More precise matching: field type must START with Option<
            let field_parts: Vec<&str> = line.split_whitespace().collect();
            if field_parts.len() >= 3 {
                let field_type = field_parts[2].trim_end_matches(',');
                if field_type.starts_with("Option<") {
                    // Check if the next line already has a serde attribute
                    let next_line = lines.get(i + 1).map(|l| l.trim()).unwrap_or("");
                    if !next_line.starts_with("#[serde(") && !line.contains("#[serde(") {
                        // Get the indentation level from the current line
                        let indent = line.len() - line.trim_start().len();
                        let serde_attr = format!(
                            "{}#[serde(skip_serializing_if = \"Option::is_none\")]",
                            " ".repeat(indent)
                        );

                        // Insert the serde attribute before the field
                        result_lines.insert(result_lines.len() - 1, serde_attr);
                    }
                }
            }
        }
    }

    result_lines.join("\n")
}

fn generate_google_protobuf_types_from_git() {
    let temp_dir = std::env::temp_dir().join("googleapis_clone");

    // Clean up any existing clone
    let _ = std::fs::remove_dir_all(&temp_dir);

    println!("📦 Cloning googleapis repository for complete protobuf definitions...");
    println!("📁 Using temporary directory: {:?}", temp_dir);

    // Clone the googleapis repository
    let clone_result = std::process::Command::new("git")
        .args([
            "clone",
            "--depth=1", // Shallow clone for faster download
            "https://github.com/googleapis/googleapis.git",
            temp_dir.to_str().unwrap(),
        ])
        .output();

    match clone_result {
        Ok(result) if result.status.success() => {
            println!("✅ Successfully cloned googleapis repository");
        }
        Ok(result) => {
            println!(
                "❌ Failed to clone googleapis: {}",
                String::from_utf8_lossy(&result.stderr)
            );
            let _ = std::fs::remove_dir_all(&temp_dir);
            let _ = std::fs::write("src/providers/google/generated.rs", "// Git clone failed");
            return;
        }
        Err(e) => {
            println!("❌ Error running git clone: {}", e);
            let _ = std::fs::remove_dir_all(&temp_dir);
            let _ = std::fs::write("src/providers/google/generated.rs", "// Git clone error");
            return;
        }
    }

    // Now compile with complete dependency tree including google.type
    let proto_file = temp_dir.join("google/ai/generativelanguage/v1beta/generative_service.proto");
    let interval_proto = temp_dir.join("google/type/interval.proto");

    if !proto_file.exists() {
        println!("❌ Could not find generative_service.proto in cloned repository");
        let _ = std::fs::remove_dir_all(&temp_dir);
        let _ = std::fs::write(
            "src/providers/google/generated.rs",
            "// Proto file not found",
        );
        return;
    }

    if !interval_proto.exists() {
        println!("❌ Could not find google/type/interval.proto in cloned repository");
        let _ = std::fs::remove_dir_all(&temp_dir);
        let _ = std::fs::write(
            "src/providers/google/generated.rs",
            "// Interval proto not found",
        );
        return;
    }

    println!("✅ Found protobuf files, compiling with complete dependencies...");

    // Include both the main service proto and the interval type proto
    let proto_paths = vec![
        proto_file.to_string_lossy().to_string(),
        interval_proto.to_string_lossy().to_string(),
    ];

    generate_google_protobuf_types(&proto_paths, &temp_dir.to_string_lossy());

    // Clean up temp directory
    let _ = std::fs::remove_dir_all(&temp_dir);
}

fn generate_google_protobuf_types(proto_paths: &[String], proto_dir: &str) {
    println!("🔨 Compiling protobuf files with prost-build...");

    // Create a temporary directory for generated types
    let temp_dir = std::env::temp_dir().join("google_generated");
    let _ = std::fs::remove_dir_all(&temp_dir);
    std::fs::create_dir_all(&temp_dir).expect("Failed to create temp directory");

    // Configure prost-build
    let mut config = prost_build::Config::new();
    config.out_dir(&temp_dir);

    // Include directories for resolving imports
    let include_dirs = vec![proto_dir];

    println!("📁 Include directories: {:?}", include_dirs);
    println!("📄 Proto files: {:?}", proto_paths);

    // Compile the protobuf files
    match config.compile_protos(proto_paths, &include_dirs) {
        Ok(()) => {
            println!("✅ Protobuf compilation successful");
            // Create a combined output file with the essential types
            create_google_combined_output(&temp_dir);
        }
        Err(e) => {
            println!("❌ Protobuf compilation failed: {}", e);
            println!("📝 Falling back to empty types file");
            let _ = std::fs::write(
                "src/providers/google/generated.rs",
                "// Protobuf generation failed",
            );
        }
    }

    // Clean up temp directory
    let _ = std::fs::remove_dir_all(&temp_dir);
}

fn create_google_combined_output(temp_dir: &std::path::Path) {
    println!("🔧 Creating combined Google types output...");

    // Look for generated files in the temp directory
    let generated_files = std::fs::read_dir(temp_dir)
        .map(|entries| {
            entries
                .filter_map(|entry| entry.ok())
                .filter(|entry| entry.path().extension().and_then(|ext| ext.to_str()) == Some("rs"))
                .collect::<Vec<_>>()
        })
        .unwrap_or_default();

    println!("📁 Found {} generated files", generated_files.len());

    // Read the main generated file
    let mut all_content = String::new();
    all_content.push_str("// Generated Google AI types from official protobuf files\n");
    all_content.push_str("// Essential types for Elmir Google AI integration\n\n");
    all_content.push_str("// This file is @generated by prost-build.\n");
    all_content.push_str("#![allow(clippy::doc_lazy_continuation)]\n");
    all_content.push_str("#![allow(clippy::doc_overindented_list_items)]\n");
    all_content.push_str("#![allow(clippy::large_enum_variant)]\n");

    // Find the main generated file (should be the Google AI one)
    let main_file = generated_files.iter().find(|entry| {
        entry
            .file_name()
            .to_str()
            .map(|name| name.contains("google.ai.generativelanguage.v1beta"))
            .unwrap_or(false)
    });

    if let Some(main_file) = main_file {
        if let Ok(content) = std::fs::read_to_string(main_file.path()) {
            // Fix problematic type references that prost-build generates incorrectly
            let fixed_content = fix_google_type_references(content);
            all_content.push_str(&fixed_content);
        }
    } else {
        println!("⚠️  No Google AI generative language file found, checking all files");
        for file_entry in generated_files {
            if let Ok(content) = std::fs::read_to_string(file_entry.path()) {
                if content.contains("GenerateContentRequest") || content.contains("Content") {
                    println!("📄 Adding content from: {:?}", file_entry.file_name());
                    let fixed_content = fix_google_type_references(content);
                    all_content.push_str(&fixed_content);
                    all_content.push('\n');
                }
            }
        }
    }

    // If we didn't get much content, fall back to minimal file
    if all_content.len() < 500 {
        println!("⚠️  Generated content too small, falling back to minimal file");
        let _ = std::fs::write(
            "src/providers/google/generated.rs",
            "// Protobuf generation incomplete",
        );
        return;
    }

    let dest_path = "src/providers/google/generated.rs";

    // Create the directory if it doesn't exist
    if let Some(parent) = Path::new(dest_path).parent() {
        let _ = std::fs::create_dir_all(parent);
    }

    // Write the combined types
    if std::fs::write(dest_path, &all_content).is_ok() {
        println!("📝 Generated Google protobuf types to: {}", dest_path);

        // Format the file with cargo fmt
        let _ = std::process::Command::new("cargo")
            .args(["fmt", "--", dest_path])
            .output();

        println!("✅ Google protobuf types generated and formatted");
    } else {
        println!("❌ Failed to write Google generated types");
        let _ = std::fs::write(
            "src/providers/google/generated.rs",
            "// Protobuf write failed",
        );
    }
}

fn fix_google_type_references(content: String) -> String {
    // Fix the problematic google.type.Interval reference that prost-build generates incorrectly
    let mut fixed = content;

    // Remove the prost-generated @generated comment since we add our own header
    fixed = fixed.replace("// This file is @generated by prost-build.\n", "");

    // Add Default derive to all #[derive(...)] attributes
    fixed = fixed.replace(
        "#[derive(Clone, PartialEq, ::prost::Message)]",
        "#[derive(Clone, PartialEq, ::prost::Message, Default)]",
    );
    fixed = fixed.replace(
        "#[derive(Clone, PartialEq, ::prost::Oneof)]",
        "#[derive(Clone, PartialEq, ::prost::Oneof, Default)]",
    );

    // Fix malformed JSON in doctests that have escaped brackets
    // This fixes doctest compilation errors where \["foo"\] should be ["foo"]
    fixed = fixed.replace("\\[\"", "[\"");
    fixed = fixed.replace("\"\\]", "\"]");

    // Fix doctests that contain JSON by marking them as non-executable
    // Replace ``` with ```json to prevent Rust compilation of JSON examples
    if fixed.contains("\"type\": \"object\"") {
        // This is a JSON schema example, mark it as json to avoid Rust doctest compilation
        fixed = fixed.replace(
            "    /// ```\n    /// {\n    ///    \"type\": \"object\",",
            "    /// ```json\n    /// {\n    ///    \"type\": \"object\",",
        );
    }

    // Replace the incorrect super::super::super::super::r#type::Interval reference
    fixed = fixed.replace(
        "super::super::super::super::r#type::Interval",
        "TimeRangeFilter",
    );

    let has_time_range_filter_ref =
        fixed.contains("time_range_filter") && fixed.contains("TimeRangeFilter");
    let has_time_range_filter_def = fixed.contains("pub struct TimeRangeFilter");

    // If we have a TimeRangeFilter reference but no definition, add it to the tool module
    if has_time_range_filter_ref && !has_time_range_filter_def {
        // Find the GoogleSearch struct and add TimeRangeFilter definition right after it
        if let Some(google_search_pos) = fixed.find("pub struct GoogleSearch {") {
            // Find the end of the GoogleSearch struct
            if let Some(struct_start) = fixed[..google_search_pos].rfind("#[derive(") {
                let after_struct_start = &fixed[struct_start..];
                if let Some(struct_end) = after_struct_start.find("\n    }") {
                    let insert_pos = struct_start + struct_end + 6; // After "\n    }"

                    let before = &fixed[..insert_pos];
                    let after = &fixed[insert_pos..];

                    let time_range_filter_def = r#"

    /// Simple placeholder for TimeRangeFilter until google.type module is properly included
    #[derive(Clone, PartialEq, ::prost::Message)]
    pub struct TimeRangeFilter {
        #[prost(string, optional, tag = "1")]
        pub start_time: ::core::option::Option<::prost::alloc::string::String>,
        #[prost(string, optional, tag = "2")]
        pub end_time: ::core::option::Option<::prost::alloc::string::String>,
    }"#;

                    fixed = format!("{}{}{}", before, time_range_filter_def, after);
                }
            }
        }

        // Also need to remove Copy trait from all structs that contain non-Copy fields
        fixed = fixed.replace(
            "#[derive(Clone, Copy, PartialEq, ::prost::Message)]",
            "#[derive(Clone, PartialEq, ::prost::Message)]",
        );
        fixed = fixed.replace(
            "#[derive(Clone, Copy, PartialEq, ::prost::Oneof)]",
            "#[derive(Clone, PartialEq, ::prost::Oneof)]",
        );
    }

    fixed
}

// =============================================================================
// Tool Generator Module
// =============================================================================
//
// This module contains utilities for generating tool types (structs and enums)
// from OpenAPI schemas. Instead of relying on quicktype for tool generation
// (which requires extensive post-processing), we generate tool structs directly
// from schema analysis. Tool schemas are simple flat objects with primitive
// fields, making direct codegen cleaner.

mod tool_generator {
    use super::schema_converter::{schema_type_to_rust, to_rust_field_name};
    use std::collections::HashSet;

    #[derive(Debug, Clone, Default)]
    pub struct ToolSchemas {
        pub provider_tools: Vec<ProviderToolSchema>,
        pub client_tools: Vec<String>,
    }

    #[derive(Debug, Clone)]
    pub struct ProviderToolSchema {
        pub schema_name: String,
        pub tool_type: String,
    }

    /// Helper to extract components.schemas from an OpenAPI spec
    fn get_schemas(
        spec: &serde_json::Value,
    ) -> Option<&serde_json::Map<String, serde_json::Value>> {
        spec.get("components")
            .and_then(|c| c.get("schemas"))
            .and_then(|s| s.as_object())
    }

    /// Find the position after the closing brace that matches the opening brace at `open_pos`
    fn find_closing_brace(content: &str, open_pos: usize) -> Option<usize> {
        let mut depth = 0isize;
        for (i, ch) in content[open_pos..].char_indices() {
            match ch {
                '{' => depth += 1,
                '}' => {
                    depth -= 1;
                    if depth == 0 {
                        return Some(open_pos + i + 1);
                    }
                }
                _ => {}
            }
        }
        None
    }

    pub fn generate_all_tool_code(
        provider: &str,
        spec: &serde_json::Value,
    ) -> Result<String, Box<dyn std::error::Error>> {
        let tool_schemas = extract_tool_schemas(provider, spec);

        if tool_schemas.client_tools.is_empty() && tool_schemas.provider_tools.is_empty() {
            return Ok(String::new());
        }

        let mut code_segments = Vec::new();
        let tool_structs = generate_tool_structs(provider, &tool_schemas, spec)?;
        code_segments.extend(tool_structs);

        let tool_enum = generate_tool_enum(provider, &tool_schemas, spec);
        code_segments.push(tool_enum);

        Ok(code_segments.join("\n\n"))
    }

    pub fn replace_tool_struct_with_enum(existing: &str, tool_code: &str) -> String {
        let filtered_tool_code = filter_tool_code_against_existing(tool_code, existing);
        if let Some((attr_start, struct_end)) = find_tool_struct_span(existing) {
            let mut out = String::new();
            out.push_str(&existing[..attr_start]);
            out.push_str(filtered_tool_code.trim());
            out.push('\n');
            out.push_str(&existing[struct_end..]);
            return fix_tool_name_types(out);
        }

        let mut out = existing.to_string();
        out.push('\n');
        out.push_str(filtered_tool_code.trim());
        fix_tool_name_types(out)
    }

    // -------------------------------------------------------------------------
    // Extraction functions
    // -------------------------------------------------------------------------

    pub fn extract_tool_schemas(provider: &str, spec: &serde_json::Value) -> ToolSchemas {
        match provider {
            "openai" => extract_openai_tool_schemas(spec),
            "anthropic" => extract_anthropic_tool_schemas(spec),
            _ => ToolSchemas::default(),
        }
    }

    fn extract_openai_tool_schemas(spec: &serde_json::Value) -> ToolSchemas {
        let Some(schemas) = get_schemas(spec) else {
            return ToolSchemas::default();
        };
        let Some(tool_schema) = schemas.get("Tool") else {
            return ToolSchemas::default();
        };
        let Some(any_of) = tool_schema.get("anyOf").and_then(|a| a.as_array()) else {
            return ToolSchemas::default();
        };

        let mut result = ToolSchemas::default();

        for ref_item in any_of {
            let Some(schema_ref) = ref_item.get("$ref").and_then(|r| r.as_str()) else {
                continue;
            };
            let Some(schema_name) = schema_ref.split('/').last() else {
                continue;
            };
            let Some(schema_def) = schemas.get(schema_name) else {
                continue;
            };
            let Some(type_val) = schema_def
                .get("properties")
                .and_then(|p| p.get("type"))
                .and_then(|t| t.get("enum"))
                .and_then(|e| e.as_array())
                .and_then(|arr| arr.first())
                .and_then(|v| v.as_str())
            else {
                continue;
            };

            if type_val == "function" || type_val == "custom" {
                result.client_tools.push(schema_name.to_string());
            } else {
                result.provider_tools.push(ProviderToolSchema {
                    schema_name: schema_name.to_string(),
                    tool_type: type_val.to_string(),
                });
            }
        }

        result
    }

    fn extract_anthropic_tool_schemas(spec: &serde_json::Value) -> ToolSchemas {
        let Some(schemas) = get_schemas(spec) else {
            return ToolSchemas::default();
        };

        let mut result = ToolSchemas::default();

        for (schema_name, schema_def) in schemas {
            // Skip beta tools for now - Lingua does not (yet) support Anthropic beta features
            if schema_name.starts_with("Beta") {
                continue;
            }
            let Some(props) = schema_def.get("properties").and_then(|p| p.as_object()) else {
                continue;
            };
            let Some(type_prop) = props.get("type") else {
                continue;
            };

            if let Some(const_val) = type_prop.get("const").and_then(|v| v.as_str()) {
                if is_versioned_tool_type(const_val) {
                    result.provider_tools.push(ProviderToolSchema {
                        schema_name: schema_name.clone(),
                        tool_type: const_val.to_string(),
                    });
                }
            } else if props.contains_key("input_schema") {
                result.client_tools.push(schema_name.clone());
            }
        }

        result
    }

    fn is_versioned_tool_type(s: &str) -> bool {
        s.len() > 9
            && s.chars().rev().take(8).all(|c| c.is_ascii_digit())
            && s.chars().rev().nth(8) == Some('_')
    }

    // -------------------------------------------------------------------------
    // Generation functions
    // -------------------------------------------------------------------------

    fn generate_tool_structs(
        provider: &str,
        tool_schemas: &ToolSchemas,
        spec: &serde_json::Value,
    ) -> Result<Vec<String>, Box<dyn std::error::Error>> {
        let all_schemas = get_schemas(spec).ok_or("No components.schemas in spec")?;

        let mut generated_structs = Vec::new();
        let mut seen = HashSet::new();

        // Generate client tool structs (e.g., CustomTool)
        for client_schema in &tool_schemas.client_tools {
            // Get the actual schema name to use for generation
            let gen_name = if client_schema == "Tool" {
                "CustomTool"
            } else {
                client_schema
            };

            if let Some(schema) = all_schemas.get(client_schema) {
                if seen.insert(gen_name.to_string()) {
                    // Generate the struct with potentially renamed name
                    let mut code =
                        generate_tool_struct_direct(client_schema, schema, all_schemas, provider);

                    // Rename Tool -> CustomTool if needed
                    if client_schema == "Tool" {
                        code = code.replace("pub struct Tool {", "pub struct CustomTool {");
                    }

                    generated_structs.push(code);
                }
            }
        }

        // Generate provider tool structs (e.g., WebSearchTool20250305, BashTool20250124)
        for provider_tool in &tool_schemas.provider_tools {
            let schema_name = &provider_tool.schema_name;

            if let Some(schema) = all_schemas.get(schema_name) {
                let rust_name = schema_name_to_rust_type(schema_name);

                if seen.insert(rust_name.clone()) {
                    let code =
                        generate_tool_struct_direct(schema_name, schema, all_schemas, provider);
                    generated_structs.push(code);
                }
            }
        }

        Ok(generated_structs)
    }

    fn generate_tool_enum(
        provider: &str,
        tool_schemas: &ToolSchemas,
        spec: &serde_json::Value,
    ) -> String {
        let mut enum_def = String::new();
        enum_def.push_str("#[derive(Debug, Clone, PartialEq, Serialize, Deserialize, TS)]\n");
        enum_def.push_str("#[serde(tag = \"type\")]\n");
        enum_def.push_str(&format!("#[ts(export_to = \"{}/\")]\n", provider));
        enum_def.push_str("pub enum Tool {\n");

        for client_schema in &tool_schemas.client_tools {
            let type_value = extract_type_const_value(client_schema, spec)
                .unwrap_or_else(|| "custom".to_string());
            let variant_name = schema_name_to_variant(client_schema);
            let type_name = schema_name_to_rust_type(client_schema);
            enum_def.push_str(&format!(
                "    #[serde(rename = \"{}\")]\n    {}({}),\n\n",
                type_value, variant_name, type_name
            ));
        }

        for provider_tool in &tool_schemas.provider_tools {
            let variant_name = schema_name_to_variant(&provider_tool.schema_name);
            let type_name = schema_name_to_rust_type(&provider_tool.schema_name);
            enum_def.push_str(&format!(
                "    #[serde(rename = \"{}\")]\n    {}({}),\n\n",
                provider_tool.tool_type, variant_name, type_name
            ));
        }

        enum_def.push_str(
        "    #[serde(untagged)]\n    Unknown {\n        #[serde(rename = \"type\")]\n        tool_type: String,\n        name: String,\n        #[ts(skip)]\n        #[serde(flatten)]\n        config: std::collections::HashMap<String, serde_json::Value>,\n    },\n",
    );

        enum_def.push_str("}\n");
        enum_def
    }

    fn generate_tool_struct_direct(
        schema_name: &str,
        schema: &serde_json::Value,
        all_schemas: &serde_json::Map<String, serde_json::Value>,
        provider: &str,
    ) -> String {
        let rust_name = schema_name_to_rust_type(schema_name);

        let mut output = String::new();

        // Extract description if available
        if let Some(desc) = schema.get("description").and_then(|d| d.as_str()) {
            for line in desc.lines() {
                output.push_str(&format!("/// {}\n", line));
            }
        }

        // Add derives
        output.push_str("#[derive(Debug, Clone, PartialEq, Serialize, Deserialize, TS)]\n");
        output.push_str(&format!("#[ts(export_to = \"{}/\")]\n", provider));
        output.push_str(&format!("pub struct {} {{\n", rust_name));

        // Get properties and required fields
        let props = schema.get("properties").and_then(|p| p.as_object());

        let required: HashSet<String> = schema
            .get("required")
            .and_then(|r| r.as_array())
            .map(|arr| {
                arr.iter()
                    .filter_map(|v| v.as_str())
                    .map(String::from)
                    .collect()
            })
            .unwrap_or_default();

        if let Some(properties) = props {
            for (prop_name, prop_schema) in properties {
                // Skip the "type" field - it's handled by serde tag on the enum
                if prop_name == "type" {
                    continue;
                }

                let field_name = to_rust_field_name(prop_name);
                let rust_type = schema_type_to_rust(prop_schema, all_schemas);
                let is_required = required.contains(prop_name);

                // Add field documentation if available
                if let Some(desc) = prop_schema.get("description").and_then(|d| d.as_str()) {
                    for line in desc.lines() {
                        output.push_str(&format!("    /// {}\n", line));
                    }
                }

                // Handle serde rename if field name differs from property name
                let needs_rename = field_name != *prop_name && !field_name.starts_with("r#");

                if !is_required {
                    output.push_str("    #[serde(skip_serializing_if = \"Option::is_none\")]\n");
                }

                if needs_rename {
                    output.push_str(&format!("    #[serde(rename = \"{}\")]\n", prop_name));
                }

                // Add ts(type = "any") for serde_json::Value fields
                if rust_type == "serde_json::Value"
                    || rust_type == "serde_json::Map<String, serde_json::Value>"
                {
                    output.push_str("    #[ts(type = \"any\")]\n");
                }

                if is_required {
                    output.push_str(&format!("    pub {}: {},\n", field_name, rust_type));
                } else {
                    output.push_str(&format!("    pub {}: Option<{}>,\n", field_name, rust_type));
                }
            }
        }

        output.push_str("}\n");
        output
    }

    // -------------------------------------------------------------------------
    // Replacement helpers
    // -------------------------------------------------------------------------

    fn filter_tool_code_against_existing(tool_code: &str, existing: &str) -> String {
        let existing_names: HashSet<String> = split_type_definitions(existing)
            .into_iter()
            .map(|(name, _)| name)
            .collect();
        let mut blocks = Vec::new();
        let mut seen = HashSet::new();

        for (name, block) in split_type_definitions(tool_code) {
            if name == "Tool" || !existing_names.contains(&name) {
                if seen.insert(name.clone()) {
                    blocks.push(block);
                }
            }
        }

        blocks.join("\n\n")
    }

    fn find_tool_struct_span(content: &str) -> Option<(usize, usize)> {
        let struct_pos = content.find("pub struct Tool {")?;
        let attr_start = content[..struct_pos]
            .rfind("#[derive(")
            .unwrap_or(struct_pos);
        let end = find_closing_brace(content, attr_start)?;
        Some((attr_start, end))
    }

    fn fix_tool_name_types(mut content: String) -> String {
        // Post-process the injected tool code to eliminate helper Name enums that quicktype emits
        // for tool names. Anthropic tools all treat `name` as a string; keeping the enum caused
        // type clashes and unused types, so we rewrite to String and drop the enum block entirely.
        content = content.replace("pub name: Name,", "pub name: String,");
        // Normalize quicktype's double-underscore type fields (e.g., web_search_tool_20250305__type)
        content = content.replace("__type", "_type");

        if let Some(start) = content.find("pub enum Name {") {
            if let Some(end_idx) = find_closing_brace(&content, start) {
                // Also remove trailing newline
                let mut end_trim = end_idx;
                while end_trim < content.len()
                    && matches!(content.as_bytes().get(end_trim), Some(b'\n' | b'\r'))
                {
                    end_trim += 1;
                }
                content.replace_range(start..end_trim, "");
            }
        }

        content
    }

    // -------------------------------------------------------------------------
    // Utilities
    // -------------------------------------------------------------------------

    fn schema_name_to_rust_type(schema_name: &str) -> String {
        // Quicktype uses the schema name directly; normalize by stripping underscores and
        // renaming the top-level Tool (custom) schema to avoid colliding with the enum name.
        if schema_name == "Tool" {
            return "CustomTool".to_string();
        }
        schema_name.replace('_', "")
    }

    fn schema_name_to_variant(schema_name: &str) -> String {
        if schema_name == "Tool" || schema_name == "BetaTool" {
            return "Custom".to_string();
        }

        if let Some(idx) = schema_name.rfind('_') {
            let version = &schema_name[idx + 1..];
            let name_part = schema_name[..idx].replace("Tool", "");
            return format!("{}{}", name_part, version);
        }

        schema_name.replace("Tool", "")
    }

    fn extract_type_const_value(schema_name: &str, spec: &serde_json::Value) -> Option<String> {
        let schemas = get_schemas(spec)?;
        let schema = schemas.get(schema_name)?;
        let type_prop = schema.get("properties")?.as_object()?.get("type")?;

        type_prop
            .get("const")
            .or_else(|| {
                type_prop
                    .get("enum")
                    .and_then(|arr| arr.as_array())
                    .and_then(|arr| arr.first())
            })
            .and_then(|v| v.as_str())
            .map(String::from)
    }

    fn split_type_definitions(content: &str) -> Vec<(String, String)> {
        let lines: Vec<&str> = content.lines().collect();
        let mut result = Vec::new();
        let mut i = 0usize;

        while i < lines.len() {
            let line = lines[i].trim_start();
            let is_struct = line.starts_with("pub struct ");
            let is_enum = line.starts_with("pub enum ");

            if is_struct || is_enum {
                let mut start = i;
                while start > 0 {
                    let prev = lines[start - 1].trim_start();
                    if prev.starts_with("#[") || prev.starts_with("///") {
                        start -= 1;
                    } else if prev.is_empty() {
                        start -= 1;
                    } else {
                        break;
                    }
                }

                let def_line = lines[i];
                let parts: Vec<&str> = def_line.split_whitespace().collect();
                if parts.len() >= 3 {
                    let mut name = parts[2]
                        .trim_end_matches('{')
                        .trim_end_matches('<')
                        .to_string();
                    if name.ends_with(',') {
                        name.pop();
                    }

                    let mut depth = 0isize;
                    let mut end = i;
                    for j in i..lines.len() {
                        for ch in lines[j].chars() {
                            if ch == '{' {
                                depth += 1;
                            } else if ch == '}' {
                                depth -= 1;
                                if depth == 0 {
                                    end = j;
                                    break;
                                }
                            }
                        }
                        if depth == 0 && j >= i {
                            end = j;
                            break;
                        }
                    }

                    let block = lines[start..=end].join("\n");
                    result.push((name, block));
                    i = end + 1;
                    continue;
                }
            }
            i += 1;
        }

        result
    }
} // end mod tool_generator

// =============================================================================
// Schema Converter Module
// =============================================================================
//
// This module contains utilities for converting JSON Schema types to Rust code.

mod schema_converter {
    /// Convert a JSON Schema type to its Rust equivalent
    pub fn schema_type_to_rust(
        prop_schema: &serde_json::Value,
        all_schemas: &serde_json::Map<String, serde_json::Value>,
    ) -> String {
        // Handle $ref by using serde_json::Value - this avoids dependency on types
        // that may or may not be generated by the main quicktype pass.
        // The types will still serialize/deserialize correctly with serde.
        if prop_schema.get("$ref").is_some() {
            return "serde_json::Value".to_string();
        }

        // Handle anyOf/oneOf - usually means nullable or union, use Value for flexibility
        if prop_schema.get("anyOf").is_some() || prop_schema.get("oneOf").is_some() {
            // Check if it's a simple nullable type (anyOf with null)
            if let Some(any_of) = prop_schema.get("anyOf").and_then(|a| a.as_array()) {
                let non_null: Vec<_> = any_of
                    .iter()
                    .filter(|v| v.get("type").and_then(|t| t.as_str()) != Some("null"))
                    .collect();
                if non_null.len() == 1 {
                    return schema_type_to_rust(non_null[0], all_schemas);
                }
            }
            return "serde_json::Value".to_string();
        }

        // Handle const/enum - typically a single-value enum for type discriminators
        if prop_schema.get("const").is_some() || prop_schema.get("enum").is_some() {
            return "String".to_string();
        }

        match prop_schema.get("type").and_then(|t| t.as_str()) {
            Some("string") => "String".to_string(),
            Some("integer") => "i64".to_string(),
            Some("number") => "f64".to_string(),
            Some("boolean") => "bool".to_string(),
            Some("array") => {
                let item_type = prop_schema
                    .get("items")
                    .map(|i| schema_type_to_rust(i, all_schemas))
                    .unwrap_or_else(|| "serde_json::Value".to_string());
                format!("Vec<{}>", item_type)
            }
            Some("object") => {
                // Check if it has specific properties (structured object) or is freeform
                if prop_schema.get("properties").is_some() {
                    // This is a nested object with known structure - use Value for now
                    // Could generate inline struct, but adds complexity
                    "serde_json::Value".to_string()
                } else {
                    // Freeform object
                    "serde_json::Map<String, serde_json::Value>".to_string()
                }
            }
            Some("null") => "()".to_string(),
            _ => "serde_json::Value".to_string(),
        }
    }

    /// Convert a property name to a valid Rust field name (snake_case)
    pub fn to_rust_field_name(name: &str) -> String {
        // Handle reserved words
        let reserved = [
            "type", "ref", "self", "super", "crate", "mod", "use", "fn", "impl", "trait",
        ];

        let snake = to_snake_case(name);

        if reserved.contains(&snake.as_str()) {
            format!("r#{}", snake)
        } else {
            snake
        }
    }

    /// Convert camelCase or PascalCase to snake_case
    fn to_snake_case(s: &str) -> String {
        let mut result = String::new();
        for (i, c) in s.chars().enumerate() {
            if c.is_uppercase() {
                if i > 0 {
                    result.push('_');
                }
                result.push(c.to_lowercase().next().unwrap());
            } else {
                result.push(c);
            }
        }
        result
    }
} // end mod schema_converter<|MERGE_RESOLUTION|>--- conflicted
+++ resolved
@@ -13,14 +13,11 @@
 
 use std::path::Path;
 
-<<<<<<< HEAD
-// Import tool generation helpers from our inline module
-use tool_generator::{generate_all_tool_code, replace_tool_struct_with_enum};
-=======
 // Import serde_json from the lingua crate's re-export
 // This ensures we use the wrapper crate with arbitrary_precision
 use lingua::serde_json;
->>>>>>> 1744f795
+// Import tool generation helpers from our inline module
+use tool_generator::{generate_all_tool_code, replace_tool_struct_with_enum};
 
 fn main() {
     let args: Vec<String> = std::env::args().collect();
@@ -189,7 +186,6 @@
         .arg("--derive-debug")
         .arg("--derive-clone")
         .arg("--derive-partial-eq")
-        .arg("--derive-default")
         .arg("--visibility")
         .arg("public")
         .arg("--density")
@@ -486,7 +482,6 @@
         .arg("--derive-debug")
         .arg("--derive-clone")
         .arg("--derive-partial-eq")
-        .arg("--derive-default")
         .arg("--visibility")
         .arg("public")
         .arg("--density")
@@ -1535,6 +1530,7 @@
 
 mod tool_generator {
     use super::schema_converter::{schema_type_to_rust, to_rust_field_name};
+    use super::serde_json;
     use std::collections::HashSet;
 
     #[derive(Debug, Clone, Default)]
@@ -2066,6 +2062,8 @@
 // This module contains utilities for converting JSON Schema types to Rust code.
 
 mod schema_converter {
+    use super::serde_json;
+
     /// Convert a JSON Schema type to its Rust equivalent
     pub fn schema_type_to_rust(
         prop_schema: &serde_json::Value,
