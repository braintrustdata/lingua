{
  "name": "@braintrust/lingua",
  "version": "0.1.0",
  "description": "TypeScript bindings for Lingua - Universal message format for LLM APIs",
  "module": "dist/index.mjs",
  "browser": "dist/index.browser.mjs",
  "types": "dist/index.d.mts",
  "exports": {
    ".": {
      "types": "./dist/index.d.mts",
      "browser": "./dist/index.browser.mjs",
      "import": "./dist/index.mjs",
      "default": "./dist/index.mjs"
    },
    "./node": {
      "types": "./dist/index.d.mts",
      "import": "./dist/index.mjs",
      "default": "./dist/index.mjs"
    },
    "./browser": {
      "types": "./dist/index.browser.d.mts",
      "import": "./dist/index.browser.mjs",
      "default": "./dist/index.browser.mjs"
    },
    "./browser/lingua_bg.wasm": "./wasm-web/lingua_bg.wasm"
  },
  "scripts": {
    "build": "pnpm run build:wasm && pnpm run build:types",
    "build:wasm": "pnpm run build:wasm:node && pnpm run build:wasm:web",
    "build:wasm:node": "cd ../.. && cargo build --lib --target wasm32-unknown-unknown --profile wasm && wasm-bindgen target/wasm32-unknown-unknown/wasm/lingua.wasm --out-dir bindings/typescript/wasm --typescript --target nodejs && (command -v wasm-opt >/dev/null 2>&1 && wasm-opt -Oz bindings/typescript/wasm/lingua_bg.wasm -o bindings/typescript/wasm/lingua_bg.wasm || echo 'wasm-opt not found, skipping optimization')",
    "build:wasm:web": "cd ../.. && cargo build --lib --target wasm32-unknown-unknown --profile wasm && wasm-bindgen target/wasm32-unknown-unknown/wasm/lingua.wasm --out-dir bindings/typescript/wasm-web --typescript --target web && (command -v wasm-opt >/dev/null 2>&1 && wasm-opt -Oz bindings/typescript/wasm-web/lingua_bg.wasm -o bindings/typescript/wasm-web/lingua_bg.wasm || echo 'wasm-opt not found, skipping optimization')",
<<<<<<< HEAD
    "generate": "cd ../.. && cargo test --lib",
=======
    "build:types": "tsup",
    "generate": "cd ../.. && cargo test --features ts-rs/export",
>>>>>>> 3c3a944d
    "test": "vitest",
    "test:run": "vitest run",
    "test:integration": "dotenv -e .env -- vitest run tests/integration",
    "test:integration:watch": "dotenv -e .env -- vitest tests/integration",
    "typecheck": "tsc --noEmit",
    "prepublishOnly": "pnpm run build"
  },
  "files": [
    "dist",
    "src",
    "wasm",
    "wasm-web"
  ],
  "keywords": [
    "llm",
    "ai",
    "openai",
    "anthropic",
    "typescript",
    "bindings"
  ],
  "license": "MIT",
  "devDependencies": {
    "@anthropic-ai/sdk": "^0.63.0",
    "@types/node": "^22.9.0",
    "dotenv-cli": "^10.0.0",
    "openai": "^5.22.0",
    "tsup": "^8.5.0",
    "typescript": "^5.6.3",
    "vitest": "^1.3.1"
  },
  "peerDependencies": {
    "@anthropic-ai/sdk": "^0.63.0",
    "openai": "^5.22.0"
  }
}<|MERGE_RESOLUTION|>--- conflicted
+++ resolved
@@ -27,14 +27,10 @@
   "scripts": {
     "build": "pnpm run build:wasm && pnpm run build:types",
     "build:wasm": "pnpm run build:wasm:node && pnpm run build:wasm:web",
-    "build:wasm:node": "cd ../.. && cargo build --lib --target wasm32-unknown-unknown --profile wasm && wasm-bindgen target/wasm32-unknown-unknown/wasm/lingua.wasm --out-dir bindings/typescript/wasm --typescript --target nodejs && (command -v wasm-opt >/dev/null 2>&1 && wasm-opt -Oz bindings/typescript/wasm/lingua_bg.wasm -o bindings/typescript/wasm/lingua_bg.wasm || echo 'wasm-opt not found, skipping optimization')",
+    "build:wasm:node": "cd ../.. && cargo build --lib --target wasm32-unknown-unknown --profile wasm && wasm-bindgen target/wasm32-unknown-unknown/wasm/lingua.wasm --out-dir bindings/typescript/wasm --typescript --target experimental-nodejs-module && (command -v wasm-opt >/dev/null 2>&1 && wasm-opt -Oz bindings/typescript/wasm/lingua_bg.wasm -o bindings/typescript/wasm/lingua_bg.wasm || echo 'wasm-opt not found, skipping optimization')",
     "build:wasm:web": "cd ../.. && cargo build --lib --target wasm32-unknown-unknown --profile wasm && wasm-bindgen target/wasm32-unknown-unknown/wasm/lingua.wasm --out-dir bindings/typescript/wasm-web --typescript --target web && (command -v wasm-opt >/dev/null 2>&1 && wasm-opt -Oz bindings/typescript/wasm-web/lingua_bg.wasm -o bindings/typescript/wasm-web/lingua_bg.wasm || echo 'wasm-opt not found, skipping optimization')",
-<<<<<<< HEAD
-    "generate": "cd ../.. && cargo test --lib",
-=======
     "build:types": "tsup",
     "generate": "cd ../.. && cargo test --features ts-rs/export",
->>>>>>> 3c3a944d
     "test": "vitest",
     "test:run": "vitest run",
     "test:integration": "dotenv -e .env -- vitest run tests/integration",
