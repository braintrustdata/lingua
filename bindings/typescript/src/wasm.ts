/**
 * Re-export conversion and validation functions from converters module
 */

export {
  // Error handling
  ConversionError,

  // OpenAI conversions
  openAIMessageToLLMIR,
  llmirToOpenAIMessage,
  openAIInputItemsToLLMIR,
  llmirToOpenAIInputItems,

  // Anthropic conversions
  anthropicMessageToLLMIR,
  llmirToAnthropicMessage,
<<<<<<< HEAD
  llmirToAnthropicMessages,

  // OpenAI validation
  validateOpenAIRequest,
  validateOpenAIResponse,

  // Anthropic validation
=======

  // Validation functions
  validateOpenAIRequest,
  validateOpenAIResponse,
>>>>>>> 01081363
  validateAnthropicRequest,
  validateAnthropicResponse,
} from './converters';

// Re-export types
export type { ValidationResult } from './converters';<|MERGE_RESOLUTION|>--- conflicted
+++ resolved
@@ -15,23 +15,15 @@
   // Anthropic conversions
   anthropicMessageToLLMIR,
   llmirToAnthropicMessage,
-<<<<<<< HEAD
-  llmirToAnthropicMessages,
 
   // OpenAI validation
   validateOpenAIRequest,
   validateOpenAIResponse,
 
   // Anthropic validation
-=======
-
-  // Validation functions
-  validateOpenAIRequest,
-  validateOpenAIResponse,
->>>>>>> 01081363
   validateAnthropicRequest,
   validateAnthropicResponse,
-} from './converters';
+} from "./converters";
 
 // Re-export types
-export type { ValidationResult } from './converters';+export type { ValidationResult } from "./converters";