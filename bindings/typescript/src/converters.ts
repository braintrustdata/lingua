/**
 * Provider conversion functions using WASM
 *
 * These functions handle conversion between provider-specific formats
 * (OpenAI, Anthropic) and Lingua Message format.
 *
 * Uses direct object passing for maximum efficiency - no JSON serialization!
 * All functions throw ConversionError on failure instead of returning error objects.
 */

<<<<<<< HEAD
// @ts-ignore - WASM module types are generated
import * as wasm from "../wasm/lingua.js";
import type { Message } from "./generated/Message";
import type { ChatCompletionRequestMessage } from "./generated/openai/ChatCompletionRequestMessage";
import type { InputItem } from "./generated/openai/InputItem";
import type { InputMessage } from "./generated/anthropic/InputMessage";
=======
import { getWasm } from './wasm-runtime';
import type { Message } from './generated/Message';
>>>>>>> 3c3a944d

// ============================================================================
// Error handling
// ============================================================================

export class ConversionError extends Error {
  constructor(
    message: string,
    public readonly provider?: string,
    public readonly direction?: "to_lingua" | "from_lingua",
    public readonly cause?: unknown
  ) {
    super(message);
    this.name = "ConversionError";

    // Maintains proper stack trace for where our error was thrown (only available on V8)
    if (Error.captureStackTrace) {
      Error.captureStackTrace(this, ConversionError);
    }
  }
}

// ============================================================================
// Generic converter factory
// ============================================================================

/**
 * Convert Map objects to plain objects recursively.
 * This is needed because serde-wasm-bindgen serializes serde_json::Map to JS Map
 * instead of plain objects.
 */
function convertMapsToObjects(value: unknown): unknown {
  if (value instanceof Map) {
    const obj: Record<string, unknown> = {};
    for (const [key, val] of value.entries()) {
      obj[key] = convertMapsToObjects(val);
    }
    return obj;
  }

  if (Array.isArray(value)) {
    return value.map((item) => convertMapsToObjects(item));
  }

  if (value !== null && typeof value === "object") {
    const obj: Record<string, unknown> = {};
    for (const [key, val] of Object.entries(value)) {
      obj[key] = convertMapsToObjects(val);
    }
    return obj;
  }

  return value;
}

/**
 * Creates a converter function that transforms provider format to Lingua
 * @param wasmFn - The WASM function to call
 * @param provider - Provider name for error reporting
 * @returns A function that converts provider format to Lingua
 */
<<<<<<< HEAD
function createToLinguaConverter<TOutput extends Message | Message[]>(
  wasmFn: (value: unknown) => unknown,
=======
function createToLinguaConverter<T, U extends Message | Message[]>(
  wasmFn: () => (value: unknown) => unknown,
>>>>>>> 3c3a944d
  provider: string
): (input: unknown) => TOutput {
  return (input: unknown): TOutput => {
    try {
      const result = wasmFn()(input);
      // Convert any Map objects to plain objects
      return convertMapsToObjects(result) as TOutput;
    } catch (error: unknown) {
      throw new ConversionError(
        `Failed to convert ${provider} message to Lingua`,
        provider,
        "to_lingua",
        error
      );
    }
  };
}

/**
 * Creates a converter function that transforms Lingua to provider format
 * @param wasmFn - The WASM function to call
 * @param provider - Provider name for error reporting
 * @returns A function that converts Lingua to provider format
 */
<<<<<<< HEAD
function createFromLinguaConverter<TInput extends Message | Message[], TOutput>(
  wasmFn: (value: unknown) => unknown,
=======
function createFromLinguaConverter<T extends Message | Message[], U>(
  wasmFn: () => (value: unknown) => unknown,
>>>>>>> 3c3a944d
  provider: string
): <T = TOutput>(input: TInput) => T {
  return <T = TOutput>(input: TInput): T => {
    try {
      const result = wasmFn()(input);
      // Convert any Map objects to plain objects
      return convertMapsToObjects(result) as T;
    } catch (error: unknown) {
      throw new ConversionError(
        `Failed to convert Lingua to ${provider} format`,
        provider,
        "from_lingua",
        error
      );
    }
  };
}

// ============================================================================
// Chat Completions API Conversions
// ============================================================================

/**
 * Convert array of Chat Completions messages to Lingua Messages
 *
 * Returns messages in Lingua's universal format. Accepts messages from:
 * - Direct REST API responses
 * - OpenAI SDK (ChatCompletionMessage types)
 * - Any structurally compatible message format
 *
 * @example
 * const lingua = chatCompletionsMessagesToLingua(messages)
 *
 * @throws {ConversionError} If conversion fails
 */
<<<<<<< HEAD
export const chatCompletionsMessagesToLingua = createToLinguaConverter<
  Message[]
>(wasm.chat_completions_messages_to_lingua, "Chat Completions");
=======
export const chatCompletionsMessagesToLingua = createToLinguaConverter<unknown[], Message[]>(
  () => getWasm().chat_completions_messages_to_lingua,
  'Chat Completions'
);
>>>>>>> 3c3a944d

/**
 * Convert array of Lingua Messages to Chat Completions messages
 *
 * Returns messages in Chat Completions format (OpenAI-compatible REST API).
 * By default, returns our generated types based on the OpenAPI spec.
 *
 * Use the generic parameter to specify your target SDK type:
 *
 * @example
 * // Default - returns ChatCompletionRequestMessage[]
 * const messages = linguaToChatCompletionsMessages(lingua)
 *
 * @example
 * // For OpenAI SDK
 * import type OpenAI from 'openai'
 * const messages = linguaToChatCompletionsMessages<OpenAI.Chat.ChatCompletionMessageParam[]>(lingua)
 *
 * @example
 * // For Vercel AI SDK
 * import type { CoreMessage } from 'ai'
 * const messages = linguaToChatCompletionsMessages<CoreMessage[]>(lingua)
 *
 * @throws {ConversionError} If conversion fails
 */
<<<<<<< HEAD
export const linguaToChatCompletionsMessages = createFromLinguaConverter<
  Message[],
  ChatCompletionRequestMessage[]
>(wasm.lingua_to_chat_completions_messages, "Chat Completions");
=======
export const linguaToChatCompletionsMessages = createFromLinguaConverter<Message[], unknown[]>(
  () => getWasm().lingua_to_chat_completions_messages,
  'Chat Completions'
);
>>>>>>> 3c3a944d

// ============================================================================
// Responses API Conversions
// ============================================================================

/**
 * Convert array of Responses API messages to Lingua Messages
 *
 * Returns messages in Lingua's universal format. Accepts messages from:
 * - Direct Responses API responses
 * - OpenAI SDK (InputItem types)
 * - Any structurally compatible message format
 *
 * @example
 * const lingua = responsesMessagesToLingua(messages)
 *
 * @throws {ConversionError} If conversion fails
 */
<<<<<<< HEAD
export const responsesMessagesToLingua = createToLinguaConverter<Message[]>(
  wasm.responses_messages_to_lingua,
  "Responses"
=======
export const responsesMessagesToLingua = createToLinguaConverter<unknown[], Message[]>(
  () => getWasm().responses_messages_to_lingua,
  'Responses'
>>>>>>> 3c3a944d
);

/**
 * Convert array of Lingua Messages to Responses API messages
 *
 * Returns messages in Responses API format (OpenAI's newer conversation API).
 * By default, returns our generated types based on the OpenAPI spec.
 *
 * Use the generic parameter to specify your target SDK type:
 *
 * @example
 * // Default - returns InputItem[]
 * const messages = linguaToResponsesMessages(lingua)
 *
 * @example
 * // For OpenAI SDK
 * import type OpenAI from 'openai'
 * const messages = linguaToResponsesMessages<OpenAI.Beta.Responses.InputItem[]>(lingua)
 *
 * @throws {ConversionError} If conversion fails
 */
<<<<<<< HEAD
export const linguaToResponsesMessages = createFromLinguaConverter<
  Message[],
  InputItem[]
>(wasm.lingua_to_responses_messages, "Responses");
=======
export const linguaToResponsesMessages = createFromLinguaConverter<Message[], unknown[]>(
  () => getWasm().lingua_to_responses_messages,
  'Responses'
);
>>>>>>> 3c3a944d

// ============================================================================
// Anthropic Conversions
// ============================================================================

/**
 * Convert array of Anthropic messages to Lingua Messages
 *
 * Returns messages in Lingua's universal format. Accepts messages from:
 * - Direct Anthropic API responses
 * - Anthropic SDK (MessageParam types)
 * - Any structurally compatible message format
 *
 * @example
 * const lingua = anthropicMessagesToLingua(messages)
 *
 * @throws {ConversionError} If conversion fails
 */
<<<<<<< HEAD
export const anthropicMessagesToLingua = createToLinguaConverter<Message[]>(
  wasm.anthropic_messages_to_lingua,
  "Anthropic"
=======
export const anthropicMessagesToLingua = createToLinguaConverter<unknown[], Message[]>(
  () => getWasm().anthropic_messages_to_lingua,
  'Anthropic'
>>>>>>> 3c3a944d
);

/**
 * Convert array of Lingua Messages to Anthropic messages
 *
 * Returns messages in Anthropic's Messages API format.
 * By default, returns our generated types based on the OpenAPI spec.
 *
 * Use the generic parameter to specify your target SDK type:
 *
 * @example
 * // Default - returns InputMessage[]
 * const messages = linguaToAnthropicMessages(lingua)
 *
 * @example
 * // For Anthropic SDK
 * import type Anthropic from '@anthropic-ai/sdk'
 * const messages = linguaToAnthropicMessages<Anthropic.MessageParam[]>(lingua)
 *
 * @throws {ConversionError} If conversion fails
 */
<<<<<<< HEAD
export const linguaToAnthropicMessages = createFromLinguaConverter<
  Message[],
  InputMessage[]
>(wasm.lingua_to_anthropic_messages, "Anthropic");
=======
export const linguaToAnthropicMessages = createFromLinguaConverter<Message[], unknown[]>(
  () => getWasm().lingua_to_anthropic_messages,
  'Anthropic'
);
>>>>>>> 3c3a944d

// ============================================================================
// Processing functions
// ============================================================================

/**
 * Deduplicate messages based on role and content.
 *
 * Two messages are considered duplicates if:
 * - They have the same role
 * - Their content is semantically identical
 *
 * This handles equivalence between string and array content representations:
 * - `{"role": "user", "content": "foo"}` equals `{"role": "user", "content": [{"type": "text", "text": "foo"}]}`
 *
 * The function preserves the order of messages and keeps the first occurrence of each unique message.
 * Original messages are returned unmodified - hashing is only used for deduplication.
 *
 * @param messages - Array of Lingua messages to deduplicate
 * @returns Deduplicated array of messages
 * @throws {ConversionError} If processing fails
 */
export function deduplicateMessages(messages: Message[]): Message[] {
  try {
    const result = getWasm().deduplicate_messages(messages);
    // Convert any Map objects to plain objects
    return convertMapsToObjects(result) as Message[];
  } catch (error: unknown) {
    throw new ConversionError(
      "Failed to deduplicate messages",
      undefined,
      undefined,
      error
    );
  }
}

/**
 * Import messages from logging spans by parsing input/output fields
 *
 * This function accepts an array of span objects and extracts messages from their
 * input and output fields. It attempts to parse these fields in various provider formats
 * (Chat Completions, Responses API, Anthropic) and converts them to Lingua Messages.
 *
 * Only spans with successfully parsed input/output are included. Spans that don't contain
 * valid message data return [].
 *
 * @param spans - Array of span objects with optional input/output fields
 * @returns Array of Lingua messages extracted from spans
 * @throws {ConversionError} If processing fails
 */
export function importMessagesFromSpans(
  spans: Array<{ input?: unknown; output?: unknown }>
): Message[] {
  try {
    const result = getWasm().import_messages_from_spans(spans);
    // Convert any Map objects to plain objects
    return convertMapsToObjects(result) as Message[];
  } catch (error: unknown) {
    throw new ConversionError(
      "Failed to import messages from spans",
      undefined,
      undefined,
      error
    );
  }
}

/**
 * Import and deduplicate messages from spans in a single operation
 *
 * Combines importMessagesFromSpans and deduplicateMessages for optimal performance
 * when processing span data. More efficient than calling the functions separately.
 *
 * @param spans - Array of span objects with optional input/output fields
 * @returns Deduplicated array of Lingua messages extracted from spans
 * @throws {ConversionError} If processing fails
 */
export function importAndDeduplicateMessages(
  spans: Array<{ input?: unknown; output?: unknown }>
): Message[] {
  try {
    const result = getWasm().import_and_deduplicate_messages(spans);
    // Convert any Map objects to plain objects
    return convertMapsToObjects(result) as Message[];
  } catch (error: unknown) {
    throw new ConversionError(
      "Failed to import and deduplicate messages from spans",
      undefined,
      undefined,
      error
    );
  }
}

// ============================================================================
// Validation functions (Zod-style API)
// ============================================================================

/**
 * Validation result in Zod-style format
 */
export type ValidationResult<T> =
  | { ok: true; data: T }
  | { ok: false; error: { message: string } };

/**
 * Validate a JSON string as a Chat Completions request
 * @returns Zod-style result: `{ ok: true, data: T }` or `{ ok: false, error: {...} }`
 */
export function validateChatCompletionsRequest(
  json: string
): ValidationResult<unknown> {
  try {
    const data = getWasm().validate_chat_completions_request(json);
    return { ok: true, data };
  } catch (error: unknown) {
    return {
      ok: false,
      error: { message: String(error) },
    };
  }
}

/**
 * Validate a JSON string as a Chat Completions response
 * @returns Zod-style result: `{ ok: true, data: T }` or `{ ok: false, error: {...} }`
 */
export function validateChatCompletionsResponse(
  json: string
): ValidationResult<unknown> {
  try {
    const data = getWasm().validate_chat_completions_response(json);
    return { ok: true, data };
  } catch (error: unknown) {
    return {
      ok: false,
      error: { message: String(error) },
    };
  }
}

/**
 * Validate a JSON string as a Responses API request
 * @returns Zod-style result: `{ ok: true, data: T }` or `{ ok: false, error: {...} }`
 */
export function validateResponsesRequest(
  json: string
): ValidationResult<unknown> {
  try {
    const data = getWasm().validate_responses_request(json);
    return { ok: true, data };
  } catch (error: unknown) {
    return {
      ok: false,
      error: { message: String(error) },
    };
  }
}

/**
 * Validate a JSON string as a Responses API response
 * @returns Zod-style result: `{ ok: true, data: T }` or `{ ok: false, error: {...} }`
 */
export function validateResponsesResponse(
  json: string
): ValidationResult<unknown> {
  try {
    const data = getWasm().validate_responses_response(json);
    return { ok: true, data };
  } catch (error: unknown) {
    return {
      ok: false,
      error: { message: String(error) },
    };
  }
}

/**
 * Validate a JSON string as an OpenAI request
 * @deprecated Use validateChatCompletionsRequest instead
 * @returns Zod-style result: `{ ok: true, data: T }` or `{ ok: false, error: {...} }`
 */
export function validateOpenAIRequest(json: string): ValidationResult<unknown> {
  return validateChatCompletionsRequest(json);
}

/**
 * Validate a JSON string as an OpenAI response
 * @deprecated Use validateChatCompletionsResponse instead
 * @returns Zod-style result: `{ ok: true, data: T }` or `{ ok: false, error: {...} }`
 */
export function validateOpenAIResponse(
  json: string
): ValidationResult<unknown> {
  return validateChatCompletionsResponse(json);
}

/**
 * Validate a JSON string as an Anthropic request
 * @returns Zod-style result: `{ ok: true, data: T }` or `{ ok: false, error: {...} }`
 */
export function validateAnthropicRequest(
  json: string
): ValidationResult<unknown> {
  try {
    const data = getWasm().validate_anthropic_request(json);
    return { ok: true, data };
  } catch (error: unknown) {
    return {
      ok: false,
      error: { message: String(error) },
    };
  }
}

/**
 * Validate a JSON string as an Anthropic response
 * @returns Zod-style result: `{ ok: true, data: T }` or `{ ok: false, error: {...} }`
 */
export function validateAnthropicResponse(
  json: string
): ValidationResult<unknown> {
  try {
    const data = getWasm().validate_anthropic_response(json);
    return { ok: true, data };
  } catch (error: unknown) {
    return {
      ok: false,
      error: { message: String(error) },
    };
  }
}

// ============================================================================
// Type re-exports
// ============================================================================

export type { Message } from "./generated/Message";
export type { ChatCompletionRequestMessage } from "./generated/openai/ChatCompletionRequestMessage";
export type { InputItem } from "./generated/openai/InputItem";
export type { InputMessage } from "./generated/anthropic/InputMessage";<|MERGE_RESOLUTION|>--- conflicted
+++ resolved
@@ -8,17 +8,11 @@
  * All functions throw ConversionError on failure instead of returning error objects.
  */
 
-<<<<<<< HEAD
-// @ts-ignore - WASM module types are generated
-import * as wasm from "../wasm/lingua.js";
+import { getWasm } from "./wasm-runtime";
 import type { Message } from "./generated/Message";
 import type { ChatCompletionRequestMessage } from "./generated/openai/ChatCompletionRequestMessage";
 import type { InputItem } from "./generated/openai/InputItem";
 import type { InputMessage } from "./generated/anthropic/InputMessage";
-=======
-import { getWasm } from './wasm-runtime';
-import type { Message } from './generated/Message';
->>>>>>> 3c3a944d
 
 // ============================================================================
 // Error handling
@@ -80,13 +74,8 @@
  * @param provider - Provider name for error reporting
  * @returns A function that converts provider format to Lingua
  */
-<<<<<<< HEAD
 function createToLinguaConverter<TOutput extends Message | Message[]>(
-  wasmFn: (value: unknown) => unknown,
-=======
-function createToLinguaConverter<T, U extends Message | Message[]>(
   wasmFn: () => (value: unknown) => unknown,
->>>>>>> 3c3a944d
   provider: string
 ): (input: unknown) => TOutput {
   return (input: unknown): TOutput => {
@@ -111,13 +100,8 @@
  * @param provider - Provider name for error reporting
  * @returns A function that converts Lingua to provider format
  */
-<<<<<<< HEAD
 function createFromLinguaConverter<TInput extends Message | Message[], TOutput>(
-  wasmFn: (value: unknown) => unknown,
-=======
-function createFromLinguaConverter<T extends Message | Message[], U>(
   wasmFn: () => (value: unknown) => unknown,
->>>>>>> 3c3a944d
   provider: string
 ): <T = TOutput>(input: TInput) => T {
   return <T = TOutput>(input: TInput): T => {
@@ -153,16 +137,9 @@
  *
  * @throws {ConversionError} If conversion fails
  */
-<<<<<<< HEAD
 export const chatCompletionsMessagesToLingua = createToLinguaConverter<
   Message[]
->(wasm.chat_completions_messages_to_lingua, "Chat Completions");
-=======
-export const chatCompletionsMessagesToLingua = createToLinguaConverter<unknown[], Message[]>(
-  () => getWasm().chat_completions_messages_to_lingua,
-  'Chat Completions'
-);
->>>>>>> 3c3a944d
+>(() => getWasm().chat_completions_messages_to_lingua, "Chat Completions");
 
 /**
  * Convert array of Lingua Messages to Chat Completions messages
@@ -188,17 +165,10 @@
  *
  * @throws {ConversionError} If conversion fails
  */
-<<<<<<< HEAD
 export const linguaToChatCompletionsMessages = createFromLinguaConverter<
   Message[],
   ChatCompletionRequestMessage[]
->(wasm.lingua_to_chat_completions_messages, "Chat Completions");
-=======
-export const linguaToChatCompletionsMessages = createFromLinguaConverter<Message[], unknown[]>(
-  () => getWasm().lingua_to_chat_completions_messages,
-  'Chat Completions'
-);
->>>>>>> 3c3a944d
+>(() => getWasm().lingua_to_chat_completions_messages, "Chat Completions");
 
 // ============================================================================
 // Responses API Conversions
@@ -217,15 +187,9 @@
  *
  * @throws {ConversionError} If conversion fails
  */
-<<<<<<< HEAD
 export const responsesMessagesToLingua = createToLinguaConverter<Message[]>(
-  wasm.responses_messages_to_lingua,
+  () => getWasm().responses_messages_to_lingua,
   "Responses"
-=======
-export const responsesMessagesToLingua = createToLinguaConverter<unknown[], Message[]>(
-  () => getWasm().responses_messages_to_lingua,
-  'Responses'
->>>>>>> 3c3a944d
 );
 
 /**
@@ -247,17 +211,10 @@
  *
  * @throws {ConversionError} If conversion fails
  */
-<<<<<<< HEAD
 export const linguaToResponsesMessages = createFromLinguaConverter<
   Message[],
   InputItem[]
->(wasm.lingua_to_responses_messages, "Responses");
-=======
-export const linguaToResponsesMessages = createFromLinguaConverter<Message[], unknown[]>(
-  () => getWasm().lingua_to_responses_messages,
-  'Responses'
-);
->>>>>>> 3c3a944d
+>(() => getWasm().lingua_to_responses_messages, "Responses");
 
 // ============================================================================
 // Anthropic Conversions
@@ -276,15 +233,9 @@
  *
  * @throws {ConversionError} If conversion fails
  */
-<<<<<<< HEAD
 export const anthropicMessagesToLingua = createToLinguaConverter<Message[]>(
-  wasm.anthropic_messages_to_lingua,
+  () => getWasm().anthropic_messages_to_lingua,
   "Anthropic"
-=======
-export const anthropicMessagesToLingua = createToLinguaConverter<unknown[], Message[]>(
-  () => getWasm().anthropic_messages_to_lingua,
-  'Anthropic'
->>>>>>> 3c3a944d
 );
 
 /**
@@ -306,17 +257,10 @@
  *
  * @throws {ConversionError} If conversion fails
  */
-<<<<<<< HEAD
 export const linguaToAnthropicMessages = createFromLinguaConverter<
   Message[],
   InputMessage[]
->(wasm.lingua_to_anthropic_messages, "Anthropic");
-=======
-export const linguaToAnthropicMessages = createFromLinguaConverter<Message[], unknown[]>(
-  () => getWasm().lingua_to_anthropic_messages,
-  'Anthropic'
-);
->>>>>>> 3c3a944d
+>(() => getWasm().lingua_to_anthropic_messages, "Anthropic");
 
 // ============================================================================
 // Processing functions
