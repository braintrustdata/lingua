--- conflicted
+++ resolved
@@ -4,8 +4,6 @@
 
 #[cfg(feature = "anthropic")]
 pub mod anthropic;
-<<<<<<< HEAD
-=======
 
 #[cfg(feature = "bedrock")]
 pub mod bedrock;
@@ -14,5 +12,4 @@
 pub mod google;
 
 #[cfg(feature = "openai")]
->>>>>>> ddd43c8f
 pub mod openai;