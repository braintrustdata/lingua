--- conflicted
+++ resolved
@@ -787,11 +787,7 @@
 pub struct CustomTool {
     /// Create a cache control breakpoint at this content block.
     #[serde(skip_serializing_if = "Option::is_none")]
-<<<<<<< HEAD
-    #[ts(type = "any")]
-=======
     #[ts(type = "unknown")]
->>>>>>> 1b329d51
     pub cache_control: Option<serde_json::Value>,
     /// Description of what this tool does.
     ///
@@ -801,11 +797,7 @@
     /// [JSON schema](https://json-schema.org/draft/2020-12) for this tool's input.
     ///
     /// This defines the shape of the `input` that your tool accepts and that the model will produce.
-<<<<<<< HEAD
-    #[ts(type = "any")]
-=======
     #[ts(type = "unknown")]
->>>>>>> 1b329d51
     pub input_schema: serde_json::Value,
     /// Name of the tool.
     ///
@@ -818,11 +810,7 @@
 pub struct BashTool20250124 {
     /// Create a cache control breakpoint at this content block.
     #[serde(skip_serializing_if = "Option::is_none")]
-<<<<<<< HEAD
-    #[ts(type = "any")]
-=======
     #[ts(type = "unknown")]
->>>>>>> 1b329d51
     pub cache_control: Option<serde_json::Value>,
     /// Name of the tool.
     ///
@@ -835,11 +823,7 @@
 pub struct TextEditor20250124 {
     /// Create a cache control breakpoint at this content block.
     #[serde(skip_serializing_if = "Option::is_none")]
-<<<<<<< HEAD
-    #[ts(type = "any")]
-=======
     #[ts(type = "unknown")]
->>>>>>> 1b329d51
     pub cache_control: Option<serde_json::Value>,
     /// Name of the tool.
     ///
@@ -852,11 +836,7 @@
 pub struct TextEditor20250429 {
     /// Create a cache control breakpoint at this content block.
     #[serde(skip_serializing_if = "Option::is_none")]
-<<<<<<< HEAD
-    #[ts(type = "any")]
-=======
     #[ts(type = "unknown")]
->>>>>>> 1b329d51
     pub cache_control: Option<serde_json::Value>,
     /// Name of the tool.
     ///
@@ -869,11 +849,7 @@
 pub struct TextEditor20250728 {
     /// Create a cache control breakpoint at this content block.
     #[serde(skip_serializing_if = "Option::is_none")]
-<<<<<<< HEAD
-    #[ts(type = "any")]
-=======
     #[ts(type = "unknown")]
->>>>>>> 1b329d51
     pub cache_control: Option<serde_json::Value>,
     /// Maximum number of characters to display when viewing a file. If not specified, defaults to displaying the full file.
     #[serde(skip_serializing_if = "Option::is_none")]
@@ -895,11 +871,7 @@
     pub blocked_domains: Option<Vec<String>>,
     /// Create a cache control breakpoint at this content block.
     #[serde(skip_serializing_if = "Option::is_none")]
-<<<<<<< HEAD
-    #[ts(type = "any")]
-=======
     #[ts(type = "unknown")]
->>>>>>> 1b329d51
     pub cache_control: Option<serde_json::Value>,
     /// Maximum number of times the tool can be used in the API request.
     #[serde(skip_serializing_if = "Option::is_none")]
@@ -910,11 +882,7 @@
     pub name: String,
     /// Parameters for the user's location. Used to provide more relevant search results.
     #[serde(skip_serializing_if = "Option::is_none")]
-<<<<<<< HEAD
-    #[ts(type = "any")]
-=======
     #[ts(type = "unknown")]
->>>>>>> 1b329d51
     pub user_location: Option<serde_json::Value>,
 }
 
