use serde::{Deserialize, Serialize};
use serde_with::skip_serializing_none;
use ts_rs::TS;

pub type Thread = Vec<Message>;

#[derive(Debug, Clone, Serialize, Deserialize, TS)]
#[ts(export, rename_all = "snake_case")]
#[serde(tag = "role", rename_all = "lowercase")]
pub enum Message {
    System {
        content: UserContent,
    },
    User {
        content: UserContent,
    },
    Assistant {
        content: AssistantContent,
        #[ts(optional)]
        id: Option<String>,
    },
    Tool {
        content: ToolContent,
    },
}

#[derive(Debug, Clone, Serialize, Deserialize, TS)]
#[ts(export)]
#[serde(untagged)]
pub enum UserContent {
    String(String),
    Array(Vec<UserContentPart>),
}

/// User content parts - text, image, and file parts allowed
#[derive(Debug, Clone, Serialize, Deserialize, TS)]
<<<<<<< HEAD
#[ts(export, rename_all = "camelCase")]
#[serde(tag = "type", rename_all = "lowercase")]
=======
#[ts(export, rename_all = "snake_case")]
#[serde(tag = "type")]
>>>>>>> e71c2ad3
#[skip_serializing_none]
pub enum UserContentPart {
    Text(TextContentPart),
    Image {
        #[ts(type = "string | Uint8Array | ArrayBuffer | Buffer | URL")]
        image: serde_json::Value,
        #[ts(optional)]
        media_type: Option<String>,
        #[ts(optional)]
        provider_options: Option<ProviderOptions>,
    },
    File {
        #[ts(type = "string | Uint8Array | ArrayBuffer | Buffer | URL")]
        data: serde_json::Value,
        #[ts(optional)]
        filename: Option<String>,
        media_type: String,
        #[ts(optional)]
        provider_options: Option<ProviderOptions>,
    },
}

#[derive(Debug, Clone, Serialize, Deserialize, TS)]
#[ts(export)]
#[serde(untagged)]
pub enum AssistantContent {
    String(String),
    Array(Vec<AssistantContentPart>),
}

/// Assistant content parts - text, file, reasoning, tool calls, and tool results allowed
#[skip_serializing_none]
#[derive(Debug, Clone, Serialize, Deserialize, TS)]
#[ts(export, rename_all = "snake_case")]
#[serde(tag = "type", rename_all = "snake_case")]
pub enum AssistantContentPart {
    Text(TextContentPart),
    File {
        #[ts(type = "string | Uint8Array | ArrayBuffer | Buffer | URL")]
        data: serde_json::Value,
        #[ts(optional)]
        filename: Option<String>,
        media_type: String,
        #[ts(optional)]
        provider_options: Option<ProviderOptions>,
    },
    Reasoning {
        text: String,
        /// Providers will occasionally return encrypted content for reasoning parts which can
        /// be useful when you send a follow up message.
        #[ts(optional)]
        encrypted_content: Option<String>,
    },
    ToolCall {
        tool_call_id: String,
        tool_name: String,
        arguments: ToolCallArguments,
        #[ts(optional)]
        provider_options: Option<ProviderOptions>,
        #[ts(optional)]
        provider_executed: Option<bool>,
    },
    ToolResult {
        tool_call_id: String,
        tool_name: String,
        #[ts(type = "unknown")]
        output: serde_json::Value,
        #[ts(optional)]
        provider_options: Option<ProviderOptions>,
    },
}

#[skip_serializing_none]
#[derive(Debug, Clone, Serialize, Deserialize, TS)]
#[ts(export, rename_all = "snake_case")]
#[serde(tag = "type", rename_all = "snake_case")]
pub enum ToolCallArguments {
    Valid(#[ts(type = "Record<string, unknown>")] serde_json::Map<String, serde_json::Value>),
    Invalid(String),
}

impl From<String> for ToolCallArguments {
    fn from(s: String) -> Self {
        match serde_json::from_str(&s) {
            Ok(serde_json::Value::Object(map)) => ToolCallArguments::Valid(map),
            _ => ToolCallArguments::Invalid(s),
        }
    }
}

impl std::fmt::Display for ToolCallArguments {
    fn fmt(&self, f: &mut std::fmt::Formatter<'_>) -> std::fmt::Result {
        match self {
            ToolCallArguments::Valid(map) => write!(
                f,
                "{}",
                serde_json::to_string(map).map_err(|_| std::fmt::Error)?
            ),
            ToolCallArguments::Invalid(s) => write!(f, "{}", s),
        }
    }
}

/// Tool content - array of tool content parts
pub type ToolContent = Vec<ToolContentPart>;

/// Reusable tool result content part for tagged unions
#[skip_serializing_none]
#[derive(Debug, Clone, Serialize, Deserialize, TS)]
#[ts(export, rename_all = "snake_case", optional_fields)]
pub struct ToolResultContentPart {
    pub tool_call_id: String,
    pub tool_name: String,
    #[ts(type = "any")]
    pub output: serde_json::Value,
    pub provider_options: Option<ProviderOptions>,
}

/// Reusable text content part for tagged unions
#[skip_serializing_none]
#[derive(Debug, Clone, Serialize, Deserialize, TS)]
#[ts(export, rename_all = "snake_case", optional_fields)]
pub struct TextContentPart {
    pub text: String,
    pub provider_options: Option<ProviderOptions>,
}

/// Tool content parts - only tool results allowed
#[derive(Debug, Clone, Serialize, Deserialize, TS)]
#[ts(export, rename_all = "snake_case")]
#[serde(tag = "type", rename_all = "snake_case")]
pub enum ToolContentPart {
    ToolResult(ToolResultContentPart),
}

/// Source type enum - matches AI SDK Source sourceType
#[derive(Debug, Clone, Serialize, Deserialize, TS)]
#[ts(export, rename_all = "snake_case")]
#[serde(rename_all = "snake_case")]
pub enum SourceType {
    Url,
    Document,
}

/// Provider options - matching AI SDK Message format
#[derive(Debug, Clone, Serialize, Deserialize, TS)]
#[ts(export)]
#[ts(type = "Record<string, any>")]
pub struct ProviderOptions {
    #[ts(type = "any")]
    #[serde(flatten)]
    pub options: serde_json::Map<String, serde_json::Value>,
}

/// Provider metadata
#[derive(Debug, Clone, Serialize, Deserialize, TS)]
#[ts(export)]
#[ts(type = "Record<string, unknown>")]
pub struct ProviderMetadata {
    #[ts(type = "unknown")]
    #[serde(flatten)]
    pub metadata: serde_json::Map<String, serde_json::Value>,
}

/// Source content part - matching AI SDK Source type
#[skip_serializing_none]
#[derive(Debug, Clone, Serialize, Deserialize, TS)]
#[ts(export, rename_all = "snake_case")]
#[serde(tag = "source_type", rename_all = "snake_case")]
pub enum SourceContentPart {
    Url {
        id: String,
        url: String,
        #[ts(optional)]
        title: Option<String>,
        #[ts(optional)]
        provider_metadata: Option<ProviderMetadata>,
    },
    Document {
        id: String,
        media_type: String,
        title: String,
        #[ts(optional)]
        filename: Option<String>,
        #[ts(optional)]
        provider_metadata: Option<ProviderMetadata>,
    },
}

/// Generated file content part - matching AI SDK GeneratedFile
#[skip_serializing_none]
#[derive(Debug, Clone, Serialize, Deserialize, TS)]
#[ts(export, rename_all = "snake_case", optional_fields)]
pub struct GeneratedFileContentPart {
    #[ts(type = "string | Uint8Array | ArrayBuffer | Buffer | URL")]
    pub file: serde_json::Value,
    pub provider_metadata: Option<ProviderMetadata>,
}

/// Tool call content part for response messages
#[skip_serializing_none]
#[derive(Debug, Clone, Serialize, Deserialize, TS)]
#[ts(export, rename_all = "snake_case", optional_fields)]
pub struct ToolCallContentPart {
    pub tool_call_id: String,
    pub tool_name: String,
    #[ts(type = "any")]
    pub input: serde_json::Value,
    pub provider_executed: Option<bool>,
    pub provider_metadata: Option<ProviderMetadata>,
}

/// Tool result content part for response messages
#[skip_serializing_none]
#[derive(Debug, Clone, Serialize, Deserialize, TS)]
#[ts(export, rename_all = "snake_case", optional_fields)]
pub struct ToolResultResponsePart {
    pub tool_call_id: String,
    pub tool_name: String,
    #[ts(type = "any")]
    pub output: serde_json::Value,
    pub provider_metadata: Option<ProviderMetadata>,
}

/// Tool error content part for response messages
#[skip_serializing_none]
#[derive(Debug, Clone, Serialize, Deserialize, TS)]
#[ts(export, rename_all = "snake_case", optional_fields)]
pub struct ToolErrorContentPart {
    pub tool_call_id: String,
    pub tool_name: String,
    pub error: String,
    pub provider_metadata: Option<ProviderMetadata>,
}<|MERGE_RESOLUTION|>--- conflicted
+++ resolved
@@ -34,13 +34,8 @@
 
 /// User content parts - text, image, and file parts allowed
 #[derive(Debug, Clone, Serialize, Deserialize, TS)]
-<<<<<<< HEAD
-#[ts(export, rename_all = "camelCase")]
-#[serde(tag = "type", rename_all = "lowercase")]
-=======
-#[ts(export, rename_all = "snake_case")]
-#[serde(tag = "type")]
->>>>>>> e71c2ad3
+#[ts(export, rename_all = "snake_case")]
+#[serde(tag = "type", rename_all = "snake_case")]
 #[skip_serializing_none]
 pub enum UserContentPart {
     Text(TextContentPart),
