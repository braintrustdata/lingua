.PHONY: all typescript python test clean help generate-types generate-all-providers install-hooks install-wasm-tools setup

all: typescript python ## Build all bindings

help: ## Show this help message
	@echo "Lingua Build Targets:"
	@echo ""
	@grep -E '^[a-zA-Z_-]+:.*?## .*$$' $(MAKEFILE_LIST) | awk 'BEGIN {FS = ":.*?## "}; {printf "  \033[36m%-15s\033[0m %s\n", $$1, $$2}'

generate-provider-types: ## Regenerate provider types from OpenAPI specs (usage: make generate-provider-types PROVIDER=openai)
	@if [ -z "$(PROVIDER)" ]; then \
		echo "Usage: make generate-provider-types PROVIDER=<provider>"; \
		echo "Available providers: openai, anthropic, google, all"; \
		echo "Example: make generate-provider-types PROVIDER=openai"; \
		exit 1; \
	fi
	@echo "Regenerating $(PROVIDER) types from OpenAPI spec..."
	@cargo run --bin generate-types -- $(PROVIDER)

<<<<<<< HEAD
=======
generate-all-providers: ## Regenerate types for all providers (anthropic, openai, google)
	@echo "Regenerating all provider types..."
	./pipelines/generate-provider-types.sh anthropic
	./pipelines/generate-provider-types.sh openai
	./pipelines/generate-provider-types.sh google

>>>>>>> 1b329d51
generate-types: ## Generate TypeScript types from Rust (via ts-rs)
	@echo "Generating TypeScript types from Rust..."
	@cargo test export_bindings --lib --quiet

typescript: generate-types ## Build TypeScript bindings (WASM)
	@echo "Building TypeScript bindings..."
	cd bindings/typescript && pnpm install && pnpm run build

python: ## Build Python bindings (PyO3)
	@echo "Building Python bindings..."
	cd bindings/python && uv sync --all-extras --group dev

test: test-rust test-typescript test-python ## Run all tests

test-rust: ## Run Rust tests
	@echo "Running Rust tests..."
	cargo test

test-typescript: typescript ## Run TypeScript tests
	@echo "Running TypeScript tests..."
	cd bindings/typescript && pnpm run test:run

test-typescript-integration: typescript ## Run TypeScript integration tests
	@echo "Running TypeScript integration tests..."
	cd bindings/typescript && pnpm run test:integration

test-python: ## Run Python tests
	@echo "Running Python tests..."
	cd bindings/python && uv run pytest tests/ -v

clean: ## Clean build artifacts
	@echo "Cleaning build artifacts..."
	cargo clean
	rm -rf bindings/typescript/wasm bindings/typescript/dist bindings/typescript/node_modules
	rm -rf bindings/typescript/src/generated
	rm -rf bindings/python/.venv bindings/python/target
	rm -rf target/wheels

check: ## Check all code compiles
	@echo "Checking Rust code..."
	cargo check --all-features
	@echo "Checking TypeScript code..."
	cd bindings/typescript && pnpm run typecheck

fmt: ## Format all code
	@echo "Formatting Rust code..."
	cargo fmt
	@echo "Formatting TypeScript code..."
	cd bindings/typescript && pnpm run lint

install-hooks: ## Install git pre-commit hooks
	@echo "Installing git hooks..."
	./scripts/install-hooks.sh

install-wasm-tools: ## Install WASM build tools (wasm32-unknown-unknown target, wasm-bindgen-cli)
	@echo "Installing WASM build tools..."
	@rustup target add wasm32-unknown-unknown
	@if ! command -v wasm-bindgen >/dev/null 2>&1; then \
		cargo install wasm-bindgen-cli@0.2.100; \
	else \
		echo "✅ wasm-bindgen already installed"; \
	fi

install-dependencies: ## Install dependencies
	@echo "Installing dependencies..."
	./scripts/setup.sh

setup: install-dependencies install-hooks ## Setup the project

.DEFAULT_GOAL := all<|MERGE_RESOLUTION|>--- conflicted
+++ resolved
@@ -17,15 +17,12 @@
 	@echo "Regenerating $(PROVIDER) types from OpenAPI spec..."
 	@cargo run --bin generate-types -- $(PROVIDER)
 
-<<<<<<< HEAD
-=======
 generate-all-providers: ## Regenerate types for all providers (anthropic, openai, google)
 	@echo "Regenerating all provider types..."
 	./pipelines/generate-provider-types.sh anthropic
 	./pipelines/generate-provider-types.sh openai
 	./pipelines/generate-provider-types.sh google
 
->>>>>>> 1b329d51
 generate-types: ## Generate TypeScript types from Rust (via ts-rs)
 	@echo "Generating TypeScript types from Rust..."
 	@cargo test export_bindings --lib --quiet
