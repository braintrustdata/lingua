<<<<<<< HEAD
.PHONY: all typescript python test clean help generate-types install-hooks install-wasm-tools setup clippy
=======
.PHONY: all typescript python test clean help generate-types generate-all-providers install-hooks install-wasm-tools setup
>>>>>>> 1b329d51

all: typescript python ## Build all bindings

help: ## Show this help message
	@echo "Lingua Build Targets:"
	@echo ""
	@grep -E '^[a-zA-Z_-]+:.*?## .*$$' $(MAKEFILE_LIST) | awk 'BEGIN {FS = ":.*?## "}; {printf "  \033[36m%-15s\033[0m %s\n", $$1, $$2}'

generate-provider-types: ## Regenerate provider types from OpenAPI specs (usage: make generate-provider-types PROVIDER=openai)
	@if [ -z "$(PROVIDER)" ]; then \
		echo "Usage: make generate-provider-types PROVIDER=<provider>"; \
		echo "Available providers: openai, anthropic, google, all"; \
		echo "Example: make generate-provider-types PROVIDER=openai"; \
		exit 1; \
	fi
	@echo "Regenerating $(PROVIDER) types from OpenAPI spec..."
	@cargo run --bin generate-types -- $(PROVIDER)

generate-all-providers: ## Regenerate types for all providers (anthropic, openai, google)
	@echo "Regenerating all provider types..."
	./pipelines/generate-provider-types.sh anthropic
	./pipelines/generate-provider-types.sh openai
	./pipelines/generate-provider-types.sh google

generate-types: ## Generate TypeScript types from Rust (via ts-rs)
	@echo "Generating TypeScript types from Rust..."
	@cargo test export_bindings --lib --quiet

typescript: generate-types ## Build TypeScript bindings (WASM)
	@echo "Building TypeScript bindings..."
	cd bindings/typescript && pnpm install && pnpm run build

python: ## Build Python bindings (PyO3)
	@echo "Building Python bindings..."
	cd bindings/python && uv sync --all-extras --group dev

test: test-rust test-typescript test-python ## Run all tests

test-rust: ## Run Rust tests
	@echo "Running Rust tests..."
	cargo test

test-typescript: typescript ## Run TypeScript tests
	@echo "Running TypeScript tests..."
	cd bindings/typescript && pnpm run test:run

test-typescript-integration: typescript ## Run TypeScript integration tests
	@echo "Running TypeScript integration tests..."
	cd bindings/typescript && pnpm run test:integration

test-python: ## Run Python tests
	@echo "Running Python tests..."
	cd bindings/python && uv run pytest tests/ -v

clean: ## Clean build artifacts
	@echo "Cleaning build artifacts..."
	cargo clean
	rm -rf bindings/typescript/wasm bindings/typescript/dist bindings/typescript/node_modules
	rm -rf bindings/typescript/src/generated
	rm -rf bindings/python/.venv bindings/python/target
	rm -rf target/wheels

check: ## Check all code compiles
	@echo "Checking Rust code..."
	cargo check --all-features
	@echo "Checking TypeScript code..."
	cd bindings/typescript && pnpm run typecheck

fmt: ## Format all code
	@echo "Formatting Rust code..."
	cargo fmt
	@echo "Formatting TypeScript code..."
	cd bindings/typescript && pnpm run lint

clippy: ## Run clippy with warnings as errors
	@echo "Running clippy..."
	cargo clippy --all-targets --all-features -- -D warnings

install-hooks: ## Install git pre-commit hooks
	@echo "Installing git hooks..."
	./scripts/install-hooks.sh

install-wasm-tools: ## Install WASM build tools (wasm32-unknown-unknown target, wasm-bindgen-cli)
	@echo "Installing WASM build tools..."
	@rustup target add wasm32-unknown-unknown
	@if ! command -v wasm-bindgen >/dev/null 2>&1; then \
		cargo install wasm-bindgen-cli@0.2.100; \
	else \
		echo "✅ wasm-bindgen already installed"; \
	fi

install-dependencies: ## Install dependencies
	@echo "Installing dependencies..."
	./scripts/setup.sh

setup: install-dependencies install-hooks ## Setup the project

.DEFAULT_GOAL := all<|MERGE_RESOLUTION|>--- conflicted
+++ resolved
@@ -1,8 +1,4 @@
-<<<<<<< HEAD
-.PHONY: all typescript python test clean help generate-types install-hooks install-wasm-tools setup clippy
-=======
-.PHONY: all typescript python test clean help generate-types generate-all-providers install-hooks install-wasm-tools setup
->>>>>>> 1b329d51
+.PHONY: all typescript python test clean help generate-types generate-all-providers install-hooks install-wasm-tools setup clippy
 
 all: typescript python ## Build all bindings
 
