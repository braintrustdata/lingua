--- conflicted
+++ resolved
@@ -24,13 +24,10 @@
 prost = "0.13"
 prost-build = "0.13"
 prost-types = "0.13"
-<<<<<<< HEAD
 typify = "0.4"
 schemars = "0.8"
 schemafy = "0.6"
-=======
 aws-sdk-bedrockruntime = { version = "1.105.0", optional = true }
->>>>>>> ddd43c8f
 
 [dev-dependencies]
 tokio-test = "0.4"
